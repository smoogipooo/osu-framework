﻿// Copyright (c) 2007-2017 ppy Pty Ltd <contact@ppy.sh>.
// Licensed under the MIT Licence - https://raw.githubusercontent.com/ppy/osu-framework/master/LICENCE

using System;
using System.Collections.Generic;
using System.Linq;
using System.Reflection;
using osu.Framework.Graphics;
using osu.Framework.Graphics.Containers;
using osu.Framework.Graphics.Primitives;
using osu.Framework.Graphics.Sprites;
using osu.Framework.Graphics.UserInterface;
using osu.Framework.Testing;
using osu.Framework.Threading;
using OpenTK;
using OpenTK.Graphics;

namespace osu.Framework.VisualTests.Tests
{
    internal class TestCaseFlow : TestCase
    {
        public override string Description => "Test lots of different settings for Flow Containers";

        private FlowTestCase current;
        private FillDirectionDropdown selectionDropdown;

        private Anchor childAnchor = Anchor.TopLeft;
        private AnchorDropdown anchorDropdown;

        private Anchor childOrigin = Anchor.TopLeft;
        private AnchorDropdown originDropdown;

        private FillFlowContainer fillContainer;
        private ScheduledDelegate scheduledAdder;
        private bool addChildren;

        public override void Reset()
        {
            base.Reset();

            scheduledAdder?.Cancel();

            Add(new Container
            {
                RelativeSizeAxes = Axes.Both,
                Width = 0.2f,
                Anchor = Anchor.TopRight,
                Origin = Anchor.TopRight,
                Depth = float.MinValue,
                Children = new[]
                {
<<<<<<< HEAD
                    new FillFlowContainer
=======
                    new SpriteText { Text = @"Fill mode" },
                    selectionDropdown = new FillDirectionDropdown
                    {
                        RelativeSizeAxes = Axes.X,
                        Items = Enum.GetValues(typeof(FlowTestCase)).Cast<FlowTestCase>()
                                    .Select(value => new KeyValuePair<string, FlowTestCase>(value.ToString(), value)),
                    },
                    new SpriteText { Text = @"Child anchor" },
                    anchorDropdown = new AnchorDropdown
                    {
                        RelativeSizeAxes = Axes.X,
                        Items = new[]
                        {
                            Anchor.TopLeft,
                            Anchor.TopCentre,
                            Anchor.TopRight,
                            Anchor.CentreLeft,
                            Anchor.Centre,
                            Anchor.CentreRight,
                            Anchor.BottomLeft,
                            Anchor.BottomCentre,
                            Anchor.BottomRight,
                        }.Select(anchor => new KeyValuePair<string, Anchor>(anchor.ToString(), anchor)),
                    },
                    new SpriteText { Text = @"Child origin" },
                    originDropdown = new AnchorDropdown
>>>>>>> 415884e7
                    {
                        Direction = FillDirection.Vertical,
                        RelativeSizeAxes = Axes.X,
                        AutoSizeAxes = Axes.Y,
                        Children = new Drawable[]
                        {
<<<<<<< HEAD
                            new SpriteText { Text = @"Fill mode" },
                            selectionDropdown = new FillDirectionDropdown
                            {
                                RelativeSizeAxes = Axes.X,
                                Items = Enum.GetValues(typeof(FlowTestCase)).Cast<FlowTestCase>()
                                            .Select(value => new KeyValuePair<string, FlowTestCase>(value.ToString(), value)),
                            },
                            new SpriteText { Text = @"Child anchor" },
                            anchorDropdown = new AnchorDropdown
                            {
                                RelativeSizeAxes = Axes.X,
                                Items = new[]
                                {
                                    Anchor.TopLeft,
                                    Anchor.TopCentre,
                                    Anchor.TopRight,
                                    Anchor.CentreLeft,
                                    Anchor.Centre,
                                    Anchor.CentreRight,
                                    Anchor.BottomLeft,
                                    Anchor.BottomCentre,
                                    Anchor.BottomRight,
                                }.Select(anchor => new KeyValuePair<string, Anchor>(anchor.ToString(), anchor)),
                            },
                            new SpriteText { Text = @"Child origin" },
                            originDropdown = new AnchorDropdown
                            {
                                RelativeSizeAxes = Axes.X,
                                Items = new[]
                                {
                                    Anchor.TopLeft,
                                    Anchor.TopCentre,
                                    Anchor.TopRight,
                                    Anchor.CentreLeft,
                                    Anchor.Centre,
                                    Anchor.CentreRight,
                                    Anchor.BottomLeft,
                                    Anchor.BottomCentre,
                                    Anchor.BottomRight,
                                }.Select(anchor => new KeyValuePair<string, Anchor>(anchor.ToString(), anchor)),
                            },
                        }
                    }
=======
                            Anchor.TopLeft,
                            Anchor.TopCentre,
                            Anchor.TopRight,
                            Anchor.CentreLeft,
                            Anchor.Centre,
                            Anchor.CentreRight,
                            Anchor.BottomLeft,
                            Anchor.BottomCentre,
                            Anchor.BottomRight,
                        }.Select(anchor => new KeyValuePair<string, Anchor>(anchor.ToString(), anchor)),
                    },
>>>>>>> 415884e7
                }
            });

            selectionDropdown.SelectedValue.ValueChanged += (o, e) =>
            {
                current = selectionDropdown.SelectedValue;
                Reset();
            };

            changeTest(current);
        }

        protected override void Update()
        {
            base.Update();

            if (childAnchor != anchorDropdown.SelectedValue)
            {
                childAnchor = anchorDropdown.SelectedValue;
                foreach (var child in fillContainer.Children)
                    child.Anchor = childAnchor;
            }

            if (childOrigin != originDropdown.SelectedValue)
            {
                childOrigin = originDropdown.SelectedValue;
                foreach (var child in fillContainer.Children)
                    child.Origin = childOrigin;
            }
        }

        private void changeTest(FlowTestCase testCase)
        {
            current = testCase;
<<<<<<< HEAD
            var method = GetType().GetMethods(BindingFlags.NonPublic | BindingFlags.Public | BindingFlags.Instance).SingleOrDefault(m => m.GetCustomAttribute<FlowTestCaseAttribute>()?.TestCase == testCase);
=======
            testContainer.Clear();

            var method =
                GetType().GetMethods(BindingFlags.NonPublic | BindingFlags.Public | BindingFlags.Instance).SingleOrDefault(m => m.GetCustomAttribute<FlowTestCaseAttribute>()?.TestCase == testCase);
>>>>>>> 415884e7
            if (method != null)
                method.Invoke(this, new object[0]);
        }

        private void buildTest(FillDirection dir, Vector2 spacing)
        {
            Add(new Container
            {
                Padding = new MarginPadding(25f),
                RelativeSizeAxes = Axes.Both,
                Children = new[]
                {
                    fillContainer = new FillFlowContainer
                    {
                        RelativeSizeAxes = Axes.Both,
                        AutoSizeAxes = Axes.None,
                        Direction = dir,
                        Spacing = spacing,
                    }
                }
            });

<<<<<<< HEAD
            AddToggleStep("Rotate Container", state =>
            {
                fillContainer.RotateTo(state ? 45f : 0, 1000);
            });
            AddToggleStep("Scale Container", state =>
            {
                fillContainer.ScaleTo(state ? 1.2f : 1f, 1000);
            });
            AddToggleStep("Shear Container", state =>
            {
                fillContainer.Shear = state ? new Vector2(0.5f, 0f) : new Vector2(0f, 0f);
            });
            AddToggleStep("Center Container Anchor", state =>
            {
                fillContainer.Anchor = state ? Anchor.Centre : Anchor.TopLeft;
            });
            AddToggleStep("Center Container Origin", state =>
            {
                fillContainer.Origin = state ? Anchor.Centre : Anchor.TopLeft;
            });
            AddToggleStep("Autosize Container", state =>
=======
            var rotateBtn = AddToggle("Rotate Container", state => { fc.RotateTo(state ? 45f : 0, 1000); });
            AddToggle("Scale Container", state => { fc.ScaleTo(state ? 1.2f : 1f, 1000); });
            AddToggle("Shear Container", state => { fc.Shear = state ? new Vector2(0.5f, 0f) : new Vector2(0f, 0f); });
            AddToggle("Center Container Anchor", state => { fc.Anchor = state ? Anchor.Centre : Anchor.TopLeft; });
            AddToggle("Center Container Origin", state => { fc.Origin = state ? Anchor.Centre : Anchor.TopLeft; });
            AddToggle("Autosize Container", state =>
>>>>>>> 415884e7
            {
                if (state)
                {
                    fillContainer.RelativeSizeAxes = Axes.None;
                    fillContainer.AutoSizeAxes = Axes.Both;
                }
                else
                {
                    fillContainer.AutoSizeAxes = Axes.None;
                    fillContainer.RelativeSizeAxes = Axes.Both;
                    fillContainer.Width = 1;
                    fillContainer.Height = 1;
                }
            });
            AddToggleStep("Rotate children", state =>
            {
                if (state)
                {
                    foreach (var child in fillContainer.Children)
                        child.RotateTo(45f, 1000);
                }
                else
                {
                    foreach (var child in fillContainer.Children)
                        child.RotateTo(0f, 1000);
                }
            });
            AddToggleStep("Shear children", state =>
            {
                if (state)
                {
                    foreach (var child in fillContainer.Children)
                        child.Shear = new Vector2(0.2f, 0.2f);
                }
                else
                {
                    foreach (var child in fillContainer.Children)
                        child.Shear = Vector2.Zero;
                }
            });
            AddToggleStep("Scale children", state =>
            {
                if (state)
                {
                    foreach (var child in fillContainer.Children)
                        child.ScaleTo(1.25f, 1000);
                }
                else
                {
                    foreach (var child in fillContainer.Children)
                        child.ScaleTo(1f, 1000);
                }
            });

            Add(new Box { Colour = Color4.HotPink, Width = 3, Height = 3, Position = Content.ToSpaceOfOtherDrawable(fillContainer.BoundingBox.TopLeft, this), Origin = Anchor.Centre });
            Add(new Box { Colour = Color4.HotPink, Width = 3, Height = 3, Position = Content.ToSpaceOfOtherDrawable(fillContainer.BoundingBox.TopRight, this), Origin = Anchor.Centre });
            Add(new Box { Colour = Color4.HotPink, Width = 3, Height = 3, Position = Content.ToSpaceOfOtherDrawable(fillContainer.BoundingBox.BottomLeft, this), Origin = Anchor.Centre });
            Add(new Box { Colour = Color4.HotPink, Width = 3, Height = 3, Position = Content.ToSpaceOfOtherDrawable(fillContainer.BoundingBox.BottomRight, this), Origin = Anchor.Centre });

            AddToggleStep("Stop adding children", state => { addChildren = state; });

            scheduledAdder?.Cancel();
            scheduledAdder = Scheduler.AddDelayed(
                () =>
                {
                    if (fillContainer.Parent == null)
                        scheduledAdder.Cancel();

                    if (addChildren)
                    {
                        fillContainer.Invalidate();
                    }

                    if (fillContainer.Children.Count() < 1000 && !addChildren)
                    {
                        fillContainer.Add(new Container
                        {
                            Anchor = childAnchor,
                            Origin = childOrigin,
                            AutoSizeAxes = Axes.Both,
                            Children = new Drawable[]
                            {
                                new Box
                                {
                                    Width = 50,
                                    Height = 50,
                                    Colour = Color4.White
                                },
                                new SpriteText
                                {
                                    Colour = Color4.Black,
                                    RelativePositionAxes = Axes.Both,
                                    Position = new Vector2(0.5f, 0.5f),
                                    Origin = Anchor.Centre,
                                    Text = fillContainer.Children.Count().ToString()
                                }
                            }
                        });
                    }
                },
                100,
                true
            );
        }

        [FlowTestCase(FlowTestCase.Full)]
        private void test1()
        {
            buildTest(FillDirection.Full, new Vector2(5, 5));
        }

        [FlowTestCase(FlowTestCase.Horizontal)]
        private void test2()
        {
            buildTest(FillDirection.Horizontal, new Vector2(5, 5));
        }

        [FlowTestCase(FlowTestCase.Vertical)]
        private void test3()
        {
            buildTest(FillDirection.Vertical, new Vector2(5, 5));
        }

        private class TestCaseDropdownHeader : DropdownHeader
        {
            private readonly SpriteText label;

            protected override string Label
            {
                get { return label.Text; }
                set { label.Text = value; }
            }

            public TestCaseDropdownHeader()
            {
                Foreground.Padding = new MarginPadding(4);
                BackgroundColour = new Color4(100, 100, 100, 255);
                BackgroundColourHover = Color4.HotPink;
                Children = new[]
                {
                    label = new SpriteText(),
                };
            }
        }

        private class AnchorDropdown : Dropdown<Anchor>
        {
            protected override Menu CreateMenu() => new Menu();

            protected override DropdownHeader CreateHeader() => new TestCaseDropdownHeader();

            protected override DropdownMenuItem<Anchor> CreateMenuItem(string key, Anchor value) => new AnchorDropdownMenuItem(value);
        }

        private class AnchorDropdownMenuItem : DropdownMenuItem<Anchor>
        {
            public AnchorDropdownMenuItem(Anchor anchor)
                : base(anchor.ToString(), anchor)
            {
                AutoSizeAxes = Axes.Y;
                Foreground.Padding = new MarginPadding(2);

                Children = new[]
                {
                    new SpriteText { Text = anchor.ToString() },
                };
            }
        }

        private class FillDirectionDropdown : Dropdown<FlowTestCase>
        {
            protected override Menu CreateMenu() => new Menu();

            protected override DropdownHeader CreateHeader() => new TestCaseDropdownHeader();

            protected override DropdownMenuItem<FlowTestCase> CreateMenuItem(string key, FlowTestCase value) => new FillDirectionDropdownMenuItem(value);
        }

        private class FillDirectionDropdownMenuItem : DropdownMenuItem<FlowTestCase>
        {
            public FillDirectionDropdownMenuItem(FlowTestCase testCase)
                : base(testCase.ToString(), testCase)
            {
                AutoSizeAxes = Axes.Y;
                Foreground.Padding = new MarginPadding(2);

                Children = new[]
                {
                    new SpriteText { Text = testCase.ToString() },
                };
            }
        }

        [AttributeUsage(AttributeTargets.Method)]
        private class FlowTestCaseAttribute : Attribute
        {
            public FlowTestCase TestCase { get; }

            public FlowTestCaseAttribute(FlowTestCase testCase)
            {
                TestCase = testCase;
            }
        }

        private enum FlowTestCase
        {
            Full,
            Horizontal,
            Vertical,
        }
    }
}
<|MERGE_RESOLUTION|>--- conflicted
+++ resolved
@@ -1,450 +1,377 @@
-﻿// Copyright (c) 2007-2017 ppy Pty Ltd <contact@ppy.sh>.
-// Licensed under the MIT Licence - https://raw.githubusercontent.com/ppy/osu-framework/master/LICENCE
-
-using System;
-using System.Collections.Generic;
-using System.Linq;
-using System.Reflection;
-using osu.Framework.Graphics;
-using osu.Framework.Graphics.Containers;
-using osu.Framework.Graphics.Primitives;
-using osu.Framework.Graphics.Sprites;
-using osu.Framework.Graphics.UserInterface;
-using osu.Framework.Testing;
-using osu.Framework.Threading;
-using OpenTK;
-using OpenTK.Graphics;
-
-namespace osu.Framework.VisualTests.Tests
-{
-    internal class TestCaseFlow : TestCase
-    {
-        public override string Description => "Test lots of different settings for Flow Containers";
-
-        private FlowTestCase current;
-        private FillDirectionDropdown selectionDropdown;
-
-        private Anchor childAnchor = Anchor.TopLeft;
-        private AnchorDropdown anchorDropdown;
-
-        private Anchor childOrigin = Anchor.TopLeft;
-        private AnchorDropdown originDropdown;
-
-        private FillFlowContainer fillContainer;
-        private ScheduledDelegate scheduledAdder;
-        private bool addChildren;
-
-        public override void Reset()
-        {
-            base.Reset();
-
-            scheduledAdder?.Cancel();
-
-            Add(new Container
-            {
-                RelativeSizeAxes = Axes.Both,
-                Width = 0.2f,
-                Anchor = Anchor.TopRight,
-                Origin = Anchor.TopRight,
-                Depth = float.MinValue,
-                Children = new[]
-                {
-<<<<<<< HEAD
-                    new FillFlowContainer
-=======
-                    new SpriteText { Text = @"Fill mode" },
-                    selectionDropdown = new FillDirectionDropdown
-                    {
-                        RelativeSizeAxes = Axes.X,
-                        Items = Enum.GetValues(typeof(FlowTestCase)).Cast<FlowTestCase>()
-                                    .Select(value => new KeyValuePair<string, FlowTestCase>(value.ToString(), value)),
-                    },
-                    new SpriteText { Text = @"Child anchor" },
-                    anchorDropdown = new AnchorDropdown
-                    {
-                        RelativeSizeAxes = Axes.X,
-                        Items = new[]
-                        {
-                            Anchor.TopLeft,
-                            Anchor.TopCentre,
-                            Anchor.TopRight,
-                            Anchor.CentreLeft,
-                            Anchor.Centre,
-                            Anchor.CentreRight,
-                            Anchor.BottomLeft,
-                            Anchor.BottomCentre,
-                            Anchor.BottomRight,
-                        }.Select(anchor => new KeyValuePair<string, Anchor>(anchor.ToString(), anchor)),
-                    },
-                    new SpriteText { Text = @"Child origin" },
-                    originDropdown = new AnchorDropdown
->>>>>>> 415884e7
-                    {
-                        Direction = FillDirection.Vertical,
-                        RelativeSizeAxes = Axes.X,
-                        AutoSizeAxes = Axes.Y,
-                        Children = new Drawable[]
-                        {
-<<<<<<< HEAD
-                            new SpriteText { Text = @"Fill mode" },
-                            selectionDropdown = new FillDirectionDropdown
-                            {
-                                RelativeSizeAxes = Axes.X,
-                                Items = Enum.GetValues(typeof(FlowTestCase)).Cast<FlowTestCase>()
-                                            .Select(value => new KeyValuePair<string, FlowTestCase>(value.ToString(), value)),
-                            },
-                            new SpriteText { Text = @"Child anchor" },
-                            anchorDropdown = new AnchorDropdown
-                            {
-                                RelativeSizeAxes = Axes.X,
-                                Items = new[]
-                                {
-                                    Anchor.TopLeft,
-                                    Anchor.TopCentre,
-                                    Anchor.TopRight,
-                                    Anchor.CentreLeft,
-                                    Anchor.Centre,
-                                    Anchor.CentreRight,
-                                    Anchor.BottomLeft,
-                                    Anchor.BottomCentre,
-                                    Anchor.BottomRight,
-                                }.Select(anchor => new KeyValuePair<string, Anchor>(anchor.ToString(), anchor)),
-                            },
-                            new SpriteText { Text = @"Child origin" },
-                            originDropdown = new AnchorDropdown
-                            {
-                                RelativeSizeAxes = Axes.X,
-                                Items = new[]
-                                {
-                                    Anchor.TopLeft,
-                                    Anchor.TopCentre,
-                                    Anchor.TopRight,
-                                    Anchor.CentreLeft,
-                                    Anchor.Centre,
-                                    Anchor.CentreRight,
-                                    Anchor.BottomLeft,
-                                    Anchor.BottomCentre,
-                                    Anchor.BottomRight,
-                                }.Select(anchor => new KeyValuePair<string, Anchor>(anchor.ToString(), anchor)),
-                            },
-                        }
-                    }
-=======
-                            Anchor.TopLeft,
-                            Anchor.TopCentre,
-                            Anchor.TopRight,
-                            Anchor.CentreLeft,
-                            Anchor.Centre,
-                            Anchor.CentreRight,
-                            Anchor.BottomLeft,
-                            Anchor.BottomCentre,
-                            Anchor.BottomRight,
-                        }.Select(anchor => new KeyValuePair<string, Anchor>(anchor.ToString(), anchor)),
-                    },
->>>>>>> 415884e7
-                }
-            });
-
-            selectionDropdown.SelectedValue.ValueChanged += (o, e) =>
-            {
-                current = selectionDropdown.SelectedValue;
-                Reset();
-            };
-
-            changeTest(current);
-        }
-
-        protected override void Update()
-        {
-            base.Update();
-
-            if (childAnchor != anchorDropdown.SelectedValue)
-            {
-                childAnchor = anchorDropdown.SelectedValue;
-                foreach (var child in fillContainer.Children)
-                    child.Anchor = childAnchor;
-            }
-
-            if (childOrigin != originDropdown.SelectedValue)
-            {
-                childOrigin = originDropdown.SelectedValue;
-                foreach (var child in fillContainer.Children)
-                    child.Origin = childOrigin;
-            }
-        }
-
-        private void changeTest(FlowTestCase testCase)
-        {
-            current = testCase;
-<<<<<<< HEAD
-            var method = GetType().GetMethods(BindingFlags.NonPublic | BindingFlags.Public | BindingFlags.Instance).SingleOrDefault(m => m.GetCustomAttribute<FlowTestCaseAttribute>()?.TestCase == testCase);
-=======
-            testContainer.Clear();
-
-            var method =
-                GetType().GetMethods(BindingFlags.NonPublic | BindingFlags.Public | BindingFlags.Instance).SingleOrDefault(m => m.GetCustomAttribute<FlowTestCaseAttribute>()?.TestCase == testCase);
->>>>>>> 415884e7
-            if (method != null)
-                method.Invoke(this, new object[0]);
-        }
-
-        private void buildTest(FillDirection dir, Vector2 spacing)
-        {
-            Add(new Container
-            {
-                Padding = new MarginPadding(25f),
-                RelativeSizeAxes = Axes.Both,
-                Children = new[]
-                {
-                    fillContainer = new FillFlowContainer
-                    {
-                        RelativeSizeAxes = Axes.Both,
-                        AutoSizeAxes = Axes.None,
-                        Direction = dir,
-                        Spacing = spacing,
-                    }
-                }
-            });
-
-<<<<<<< HEAD
-            AddToggleStep("Rotate Container", state =>
-            {
-                fillContainer.RotateTo(state ? 45f : 0, 1000);
-            });
-            AddToggleStep("Scale Container", state =>
-            {
-                fillContainer.ScaleTo(state ? 1.2f : 1f, 1000);
-            });
-            AddToggleStep("Shear Container", state =>
-            {
-                fillContainer.Shear = state ? new Vector2(0.5f, 0f) : new Vector2(0f, 0f);
-            });
-            AddToggleStep("Center Container Anchor", state =>
-            {
-                fillContainer.Anchor = state ? Anchor.Centre : Anchor.TopLeft;
-            });
-            AddToggleStep("Center Container Origin", state =>
-            {
-                fillContainer.Origin = state ? Anchor.Centre : Anchor.TopLeft;
-            });
-            AddToggleStep("Autosize Container", state =>
-=======
-            var rotateBtn = AddToggle("Rotate Container", state => { fc.RotateTo(state ? 45f : 0, 1000); });
-            AddToggle("Scale Container", state => { fc.ScaleTo(state ? 1.2f : 1f, 1000); });
-            AddToggle("Shear Container", state => { fc.Shear = state ? new Vector2(0.5f, 0f) : new Vector2(0f, 0f); });
-            AddToggle("Center Container Anchor", state => { fc.Anchor = state ? Anchor.Centre : Anchor.TopLeft; });
-            AddToggle("Center Container Origin", state => { fc.Origin = state ? Anchor.Centre : Anchor.TopLeft; });
-            AddToggle("Autosize Container", state =>
->>>>>>> 415884e7
-            {
-                if (state)
-                {
-                    fillContainer.RelativeSizeAxes = Axes.None;
-                    fillContainer.AutoSizeAxes = Axes.Both;
-                }
-                else
-                {
-                    fillContainer.AutoSizeAxes = Axes.None;
-                    fillContainer.RelativeSizeAxes = Axes.Both;
-                    fillContainer.Width = 1;
-                    fillContainer.Height = 1;
-                }
-            });
-            AddToggleStep("Rotate children", state =>
-            {
-                if (state)
-                {
-                    foreach (var child in fillContainer.Children)
-                        child.RotateTo(45f, 1000);
-                }
-                else
-                {
-                    foreach (var child in fillContainer.Children)
-                        child.RotateTo(0f, 1000);
-                }
-            });
-            AddToggleStep("Shear children", state =>
-            {
-                if (state)
-                {
-                    foreach (var child in fillContainer.Children)
-                        child.Shear = new Vector2(0.2f, 0.2f);
-                }
-                else
-                {
-                    foreach (var child in fillContainer.Children)
-                        child.Shear = Vector2.Zero;
-                }
-            });
-            AddToggleStep("Scale children", state =>
-            {
-                if (state)
-                {
-                    foreach (var child in fillContainer.Children)
-                        child.ScaleTo(1.25f, 1000);
-                }
-                else
-                {
-                    foreach (var child in fillContainer.Children)
-                        child.ScaleTo(1f, 1000);
-                }
-            });
-
-            Add(new Box { Colour = Color4.HotPink, Width = 3, Height = 3, Position = Content.ToSpaceOfOtherDrawable(fillContainer.BoundingBox.TopLeft, this), Origin = Anchor.Centre });
-            Add(new Box { Colour = Color4.HotPink, Width = 3, Height = 3, Position = Content.ToSpaceOfOtherDrawable(fillContainer.BoundingBox.TopRight, this), Origin = Anchor.Centre });
-            Add(new Box { Colour = Color4.HotPink, Width = 3, Height = 3, Position = Content.ToSpaceOfOtherDrawable(fillContainer.BoundingBox.BottomLeft, this), Origin = Anchor.Centre });
-            Add(new Box { Colour = Color4.HotPink, Width = 3, Height = 3, Position = Content.ToSpaceOfOtherDrawable(fillContainer.BoundingBox.BottomRight, this), Origin = Anchor.Centre });
-
-            AddToggleStep("Stop adding children", state => { addChildren = state; });
-
-            scheduledAdder?.Cancel();
-            scheduledAdder = Scheduler.AddDelayed(
-                () =>
-                {
-                    if (fillContainer.Parent == null)
-                        scheduledAdder.Cancel();
-
-                    if (addChildren)
-                    {
-                        fillContainer.Invalidate();
-                    }
-
-                    if (fillContainer.Children.Count() < 1000 && !addChildren)
-                    {
-                        fillContainer.Add(new Container
-                        {
-                            Anchor = childAnchor,
-                            Origin = childOrigin,
-                            AutoSizeAxes = Axes.Both,
-                            Children = new Drawable[]
-                            {
-                                new Box
-                                {
-                                    Width = 50,
-                                    Height = 50,
-                                    Colour = Color4.White
-                                },
-                                new SpriteText
-                                {
-                                    Colour = Color4.Black,
-                                    RelativePositionAxes = Axes.Both,
-                                    Position = new Vector2(0.5f, 0.5f),
-                                    Origin = Anchor.Centre,
-                                    Text = fillContainer.Children.Count().ToString()
-                                }
-                            }
-                        });
-                    }
-                },
-                100,
-                true
-            );
-        }
-
-        [FlowTestCase(FlowTestCase.Full)]
-        private void test1()
-        {
-            buildTest(FillDirection.Full, new Vector2(5, 5));
-        }
-
-        [FlowTestCase(FlowTestCase.Horizontal)]
-        private void test2()
-        {
-            buildTest(FillDirection.Horizontal, new Vector2(5, 5));
-        }
-
-        [FlowTestCase(FlowTestCase.Vertical)]
-        private void test3()
-        {
-            buildTest(FillDirection.Vertical, new Vector2(5, 5));
-        }
-
-        private class TestCaseDropdownHeader : DropdownHeader
-        {
-            private readonly SpriteText label;
-
-            protected override string Label
-            {
-                get { return label.Text; }
-                set { label.Text = value; }
-            }
-
-            public TestCaseDropdownHeader()
-            {
-                Foreground.Padding = new MarginPadding(4);
-                BackgroundColour = new Color4(100, 100, 100, 255);
-                BackgroundColourHover = Color4.HotPink;
-                Children = new[]
-                {
-                    label = new SpriteText(),
-                };
-            }
-        }
-
-        private class AnchorDropdown : Dropdown<Anchor>
-        {
-            protected override Menu CreateMenu() => new Menu();
-
-            protected override DropdownHeader CreateHeader() => new TestCaseDropdownHeader();
-
-            protected override DropdownMenuItem<Anchor> CreateMenuItem(string key, Anchor value) => new AnchorDropdownMenuItem(value);
-        }
-
-        private class AnchorDropdownMenuItem : DropdownMenuItem<Anchor>
-        {
-            public AnchorDropdownMenuItem(Anchor anchor)
-                : base(anchor.ToString(), anchor)
-            {
-                AutoSizeAxes = Axes.Y;
-                Foreground.Padding = new MarginPadding(2);
-
-                Children = new[]
-                {
-                    new SpriteText { Text = anchor.ToString() },
-                };
-            }
-        }
-
-        private class FillDirectionDropdown : Dropdown<FlowTestCase>
-        {
-            protected override Menu CreateMenu() => new Menu();
-
-            protected override DropdownHeader CreateHeader() => new TestCaseDropdownHeader();
-
-            protected override DropdownMenuItem<FlowTestCase> CreateMenuItem(string key, FlowTestCase value) => new FillDirectionDropdownMenuItem(value);
-        }
-
-        private class FillDirectionDropdownMenuItem : DropdownMenuItem<FlowTestCase>
-        {
-            public FillDirectionDropdownMenuItem(FlowTestCase testCase)
-                : base(testCase.ToString(), testCase)
-            {
-                AutoSizeAxes = Axes.Y;
-                Foreground.Padding = new MarginPadding(2);
-
-                Children = new[]
-                {
-                    new SpriteText { Text = testCase.ToString() },
-                };
-            }
-        }
-
-        [AttributeUsage(AttributeTargets.Method)]
-        private class FlowTestCaseAttribute : Attribute
-        {
-            public FlowTestCase TestCase { get; }
-
-            public FlowTestCaseAttribute(FlowTestCase testCase)
-            {
-                TestCase = testCase;
-            }
-        }
-
-        private enum FlowTestCase
-        {
-            Full,
-            Horizontal,
-            Vertical,
-        }
-    }
-}
+﻿// Copyright (c) 2007-2017 ppy Pty Ltd <contact@ppy.sh>.
+// Licensed under the MIT Licence - https://raw.githubusercontent.com/ppy/osu-framework/master/LICENCE
+
+using System;
+using System.Collections.Generic;
+using System.Linq;
+using System.Reflection;
+using osu.Framework.Graphics;
+using osu.Framework.Graphics.Containers;
+using osu.Framework.Graphics.Primitives;
+using osu.Framework.Graphics.Sprites;
+using osu.Framework.Graphics.UserInterface;
+using osu.Framework.Testing;
+using osu.Framework.Threading;
+using OpenTK;
+using OpenTK.Graphics;
+
+namespace osu.Framework.VisualTests.Tests
+{
+    internal class TestCaseFlow : TestCase
+    {
+        public override string Description => "Test lots of different settings for Flow Containers";
+
+        private FlowTestCase current;
+        private FillDirectionDropdown selectionDropdown;
+
+        private Anchor childAnchor = Anchor.TopLeft;
+        private AnchorDropdown anchorDropdown;
+
+        private Anchor childOrigin = Anchor.TopLeft;
+        private AnchorDropdown originDropdown;
+
+        private FillFlowContainer fillContainer;
+        private ScheduledDelegate scheduledAdder;
+        private bool addChildren;
+
+        public override void Reset()
+        {
+            base.Reset();
+
+            scheduledAdder?.Cancel();
+
+            Add(new Container
+            {
+                RelativeSizeAxes = Axes.Both,
+                Width = 0.2f,
+                Anchor = Anchor.TopRight,
+                Origin = Anchor.TopRight,
+                Depth = float.MinValue,
+                Children = new[]
+                {
+                    new FillFlowContainer
+                    {
+                        Direction = FillDirection.Vertical,
+                        RelativeSizeAxes = Axes.X,
+                        AutoSizeAxes = Axes.Y,
+                        Children = new Drawable[]
+                        {
+                            new SpriteText { Text = @"Fill mode" },
+                            selectionDropdown = new FillDirectionDropdown
+                            {
+                                RelativeSizeAxes = Axes.X,
+                                Items = Enum.GetValues(typeof(FlowTestCase)).Cast<FlowTestCase>()
+                                            .Select(value => new KeyValuePair<string, FlowTestCase>(value.ToString(), value)),
+                            },
+                            new SpriteText { Text = @"Child anchor" },
+                            anchorDropdown = new AnchorDropdown
+                            {
+                                RelativeSizeAxes = Axes.X,
+                                Items = new[]
+                                {
+                                    Anchor.TopLeft,
+                                    Anchor.TopCentre,
+                                    Anchor.TopRight,
+                                    Anchor.CentreLeft,
+                                    Anchor.Centre,
+                                    Anchor.CentreRight,
+                                    Anchor.BottomLeft,
+                                    Anchor.BottomCentre,
+                                    Anchor.BottomRight,
+                                }.Select(anchor => new KeyValuePair<string, Anchor>(anchor.ToString(), anchor)),
+                            },
+                            new SpriteText { Text = @"Child origin" },
+                            originDropdown = new AnchorDropdown
+                            {
+                                RelativeSizeAxes = Axes.X,
+                                Items = new[]
+                                {
+                                    Anchor.TopLeft,
+                                    Anchor.TopCentre,
+                                    Anchor.TopRight,
+                                    Anchor.CentreLeft,
+                                    Anchor.Centre,
+                                    Anchor.CentreRight,
+                                    Anchor.BottomLeft,
+                                    Anchor.BottomCentre,
+                                    Anchor.BottomRight,
+                                }.Select(anchor => new KeyValuePair<string, Anchor>(anchor.ToString(), anchor)),
+                            },
+                        }
+                    }
+                }
+            });
+
+            selectionDropdown.SelectedValue.ValueChanged += (o, e) =>
+            {
+                current = selectionDropdown.SelectedValue;
+                Reset();
+            };
+
+            changeTest(current);
+        }
+
+        protected override void Update()
+        {
+            base.Update();
+
+            if (childAnchor != anchorDropdown.SelectedValue)
+            {
+                childAnchor = anchorDropdown.SelectedValue;
+                foreach (var child in fillContainer.Children)
+                    child.Anchor = childAnchor;
+            }
+
+            if (childOrigin != originDropdown.SelectedValue)
+            {
+                childOrigin = originDropdown.SelectedValue;
+                foreach (var child in fillContainer.Children)
+                    child.Origin = childOrigin;
+            }
+        }
+
+        private void changeTest(FlowTestCase testCase)
+        {
+            current = testCase;
+            var method =
+                GetType().GetMethods(BindingFlags.NonPublic | BindingFlags.Public | BindingFlags.Instance).SingleOrDefault(m => m.GetCustomAttribute<FlowTestCaseAttribute>()?.TestCase == testCase);
+            if (method != null)
+                method.Invoke(this, new object[0]);
+        }
+
+        private void buildTest(FillDirection dir, Vector2 spacing)
+        {
+            Add(new Container
+            {
+                Padding = new MarginPadding(25f),
+                RelativeSizeAxes = Axes.Both,
+                Children = new[]
+                {
+                    fillContainer = new FillFlowContainer
+                    {
+                        RelativeSizeAxes = Axes.Both,
+                        AutoSizeAxes = Axes.None,
+                        Direction = dir,
+                        Spacing = spacing,
+                    }
+                }
+            });
+
+            AddToggleStep("Rotate Container", state => { fillContainer.RotateTo(state ? 45f : 0, 1000); });
+            AddToggleStep("Scale Container", state => { fillContainer.ScaleTo(state ? 1.2f : 1f, 1000); });
+            AddToggleStep("Shear Container", state => { fillContainer.Shear = state ? new Vector2(0.5f, 0f) : new Vector2(0f, 0f); });
+            AddToggleStep("Center Container Anchor", state => { fillContainer.Anchor = state ? Anchor.Centre : Anchor.TopLeft; });
+            AddToggleStep("Center Container Origin", state => { fillContainer.Origin = state ? Anchor.Centre : Anchor.TopLeft; });
+            AddToggleStep("Autosize Container", state =>
+            {
+                if (state)
+                {
+                    fillContainer.RelativeSizeAxes = Axes.None;
+                    fillContainer.AutoSizeAxes = Axes.Both;
+                }
+                else
+                {
+                    fillContainer.AutoSizeAxes = Axes.None;
+                    fillContainer.RelativeSizeAxes = Axes.Both;
+                    fillContainer.Width = 1;
+                    fillContainer.Height = 1;
+                }
+            });
+            AddToggleStep("Rotate children", state =>
+            {
+                if (state)
+                {
+                    foreach (var child in fillContainer.Children)
+                        child.RotateTo(45f, 1000);
+                }
+                else
+                {
+                    foreach (var child in fillContainer.Children)
+                        child.RotateTo(0f, 1000);
+                }
+            });
+            AddToggleStep("Shear children", state =>
+            {
+                if (state)
+                {
+                    foreach (var child in fillContainer.Children)
+                        child.Shear = new Vector2(0.2f, 0.2f);
+                }
+                else
+                {
+                    foreach (var child in fillContainer.Children)
+                        child.Shear = Vector2.Zero;
+                }
+            });
+            AddToggleStep("Scale children", state =>
+            {
+                if (state)
+                {
+                    foreach (var child in fillContainer.Children)
+                        child.ScaleTo(1.25f, 1000);
+                }
+                else
+                {
+                    foreach (var child in fillContainer.Children)
+                        child.ScaleTo(1f, 1000);
+                }
+            });
+
+            Add(new Box { Colour = Color4.HotPink, Width = 3, Height = 3, Position = Content.ToSpaceOfOtherDrawable(fillContainer.BoundingBox.TopLeft, this), Origin = Anchor.Centre });
+            Add(new Box { Colour = Color4.HotPink, Width = 3, Height = 3, Position = Content.ToSpaceOfOtherDrawable(fillContainer.BoundingBox.TopRight, this), Origin = Anchor.Centre });
+            Add(new Box { Colour = Color4.HotPink, Width = 3, Height = 3, Position = Content.ToSpaceOfOtherDrawable(fillContainer.BoundingBox.BottomLeft, this), Origin = Anchor.Centre });
+            Add(new Box { Colour = Color4.HotPink, Width = 3, Height = 3, Position = Content.ToSpaceOfOtherDrawable(fillContainer.BoundingBox.BottomRight, this), Origin = Anchor.Centre });
+
+            AddToggleStep("Stop adding children", state => { addChildren = state; });
+
+            scheduledAdder?.Cancel();
+            scheduledAdder = Scheduler.AddDelayed(
+                () =>
+                {
+                    if (fillContainer.Parent == null)
+                        scheduledAdder.Cancel();
+
+                    if (addChildren)
+                    {
+                        fillContainer.Invalidate();
+                    }
+
+                    if (fillContainer.Children.Count() < 1000 && !addChildren)
+                    {
+                        fillContainer.Add(new Container
+                        {
+                            Anchor = childAnchor,
+                            Origin = childOrigin,
+                            AutoSizeAxes = Axes.Both,
+                            Children = new Drawable[]
+                            {
+                                new Box
+                                {
+                                    Width = 50,
+                                    Height = 50,
+                                    Colour = Color4.White
+                                },
+                                new SpriteText
+                                {
+                                    Colour = Color4.Black,
+                                    RelativePositionAxes = Axes.Both,
+                                    Position = new Vector2(0.5f, 0.5f),
+                                    Origin = Anchor.Centre,
+                                    Text = fillContainer.Children.Count().ToString()
+                                }
+                            }
+                        });
+                    }
+                },
+                100,
+                true
+            );
+        }
+
+        [FlowTestCase(FlowTestCase.Full)]
+        private void test1()
+        {
+            buildTest(FillDirection.Full, new Vector2(5, 5));
+        }
+
+        [FlowTestCase(FlowTestCase.Horizontal)]
+        private void test2()
+        {
+            buildTest(FillDirection.Horizontal, new Vector2(5, 5));
+        }
+
+        [FlowTestCase(FlowTestCase.Vertical)]
+        private void test3()
+        {
+            buildTest(FillDirection.Vertical, new Vector2(5, 5));
+        }
+
+        private class TestCaseDropdownHeader : DropdownHeader
+        {
+            private readonly SpriteText label;
+
+            protected override string Label
+            {
+                get { return label.Text; }
+                set { label.Text = value; }
+            }
+
+            public TestCaseDropdownHeader()
+            {
+                Foreground.Padding = new MarginPadding(4);
+                BackgroundColour = new Color4(100, 100, 100, 255);
+                BackgroundColourHover = Color4.HotPink;
+                Children = new[]
+                {
+                    label = new SpriteText(),
+                };
+            }
+        }
+
+        private class AnchorDropdown : Dropdown<Anchor>
+        {
+            protected override Menu CreateMenu() => new Menu();
+
+            protected override DropdownHeader CreateHeader() => new TestCaseDropdownHeader();
+
+            protected override DropdownMenuItem<Anchor> CreateMenuItem(string key, Anchor value) => new AnchorDropdownMenuItem(value);
+        }
+
+        private class AnchorDropdownMenuItem : DropdownMenuItem<Anchor>
+        {
+            public AnchorDropdownMenuItem(Anchor anchor)
+                : base(anchor.ToString(), anchor)
+            {
+                AutoSizeAxes = Axes.Y;
+                Foreground.Padding = new MarginPadding(2);
+
+                Children = new[]
+                {
+                    new SpriteText { Text = anchor.ToString() },
+                };
+            }
+        }
+
+        private class FillDirectionDropdown : Dropdown<FlowTestCase>
+        {
+            protected override Menu CreateMenu() => new Menu();
+
+            protected override DropdownHeader CreateHeader() => new TestCaseDropdownHeader();
+
+            protected override DropdownMenuItem<FlowTestCase> CreateMenuItem(string key, FlowTestCase value) => new FillDirectionDropdownMenuItem(value);
+        }
+
+        private class FillDirectionDropdownMenuItem : DropdownMenuItem<FlowTestCase>
+        {
+            public FillDirectionDropdownMenuItem(FlowTestCase testCase)
+                : base(testCase.ToString(), testCase)
+            {
+                AutoSizeAxes = Axes.Y;
+                Foreground.Padding = new MarginPadding(2);
+
+                Children = new[]
+                {
+                    new SpriteText { Text = testCase.ToString() },
+                };
+            }
+        }
+
+        [AttributeUsage(AttributeTargets.Method)]
+        private class FlowTestCaseAttribute : Attribute
+        {
+            public FlowTestCase TestCase { get; }
+
+            public FlowTestCaseAttribute(FlowTestCase testCase)
+            {
+                TestCase = testCase;
+            }
+        }
+
+        private enum FlowTestCase
+        {
+            Full,
+            Horizontal,
+            Vertical,
+        }
+    }
+}