--- conflicted
+++ resolved
@@ -1,5 +1,4 @@
-<<<<<<< HEAD
-﻿// Copyright (c) 2007-2017 ppy Pty Ltd <contact@ppy.sh>.
+﻿// Copyright (c) 2007-2018 ppy Pty Ltd <contact@ppy.sh>.
 // Licensed under the MIT Licence - https://raw.githubusercontent.com/ppy/osu-framework/master/LICENCE
 
 using System.Runtime;
@@ -7,7 +6,7 @@
 
 namespace osu.Framework.Configuration
 {
-    public class FrameworkDebugConfigManager : ConfigManager<DebugSetting>
+    public class FrameworkDebugConfigManager : IniConfigManager<DebugSetting>
     {
         protected override string Filename => null;
 
@@ -34,38 +33,4 @@
         DepthPrePass,
         DepthTesting,
     }
-}
-=======
-﻿// Copyright (c) 2007-2018 ppy Pty Ltd <contact@ppy.sh>.
-// Licensed under the MIT Licence - https://raw.githubusercontent.com/ppy/osu-framework/master/LICENCE
-
-using System.Runtime;
-using osu.Framework.Caching;
-
-namespace osu.Framework.Configuration
-{
-    public class FrameworkDebugConfigManager : IniConfigManager<DebugSetting>
-    {
-        protected override string Filename => null;
-
-        public FrameworkDebugConfigManager()
-            : base(null)
-        {
-        }
-
-        protected override void InitialiseDefaults()
-        {
-            base.InitialiseDefaults();
-
-            Set(DebugSetting.ActiveGCMode, GCLatencyMode.SustainedLowLatency);
-            Set(DebugSetting.BypassCaching, false).ValueChanged += delegate { StaticCached.BypassCache = Get<bool>(DebugSetting.BypassCaching); };
-        }
-    }
-
-    public enum DebugSetting
-    {
-        ActiveGCMode,
-        BypassCaching
-    }
-}
->>>>>>> 76e0b9d2
+}