<<<<<<< HEAD
﻿// Copyright (c) 2007-2018 ppy Pty Ltd <contact@ppy.sh>.
// Licensed under the MIT Licence - https://raw.githubusercontent.com/ppy/osu-framework/master/LICENCE

using System;
using osu.Framework.Allocation;
using osu.Framework.Graphics;
using osu.Framework.Graphics.Containers;

namespace osu.Framework.Screens
{
    public class Screen : Container
    {
        protected Screen ParentScreen;
        public Screen ChildScreen;

        public bool IsCurrentScreen => !hasExited && hasEntered && ChildScreen == null;

        private readonly Container content;
        private Container childModeContainer;

        protected Game Game;

        protected override Container<Drawable> Content => content;

        public event Action<Screen> ModePushed;

        public event Action<Screen> Exited;

        private bool hasExited;
        private bool hasEntered;

        /// <summary>
        /// Make this Screen directly exited when resuming from a child.
        /// </summary>
        public bool ValidForResume = true;

        public Screen()
        {
            RelativeSizeAxes = Axes.Both;
            Anchor = Anchor.Centre;
            Origin = Anchor.Centre;

            AddRangeInternal(new[]
            {
                content = new ContentContainer
                {
                    Anchor = Anchor.Centre,
                    Origin = Anchor.Centre
                },
            });
        }

        public override void Add(Drawable drawable)
        {
            if (drawable is Screen)
                throw new InvalidOperationException("Use Push to add nested Screens.");
            base.Add(drawable);
        }

        public override bool DisposeOnDeathRemoval => true;

        // in the case we don't have a parent screen, we still want to handle input as we are also responsible for
        // children inside childScreenContainer.
        // this means the root screen always received input.
        public override bool HandleKeyboardInput => IsCurrentScreen || !hasExited && ParentScreen == null;
        public override bool HandleMouseInput => IsCurrentScreen || !hasExited && ParentScreen == null;

        /// <summary>
        /// Called when this Screen is being entered. Only happens once, ever.
        /// </summary>
        /// <param name="last">The next Screen.</param>
        protected virtual void OnEntering(Screen last)
        {
        }

        /// <summary>
        /// Called when this Screen is exiting. Only happens once, ever.
        /// </summary>
        /// <param name="next">The next Screen.</param>
        /// <returns>Return true to cancel the exit process.</returns>
        protected virtual bool OnExiting(Screen next) => false;

        /// <summary>
        /// Called when this Screen is being returned to from a child exiting.
        /// </summary>
        /// <param name="last">The next Screen.</param>
        protected virtual void OnResuming(Screen last)
        {
        }

        /// <summary>
        /// Called when this Screen is being left to a new child.
        /// </summary>
        /// <param name="next">The new Screen</param>
        protected virtual void OnSuspending(Screen next)
        {
        }

        [BackgroundDependencyLoader]
        private void load(Game game)
        {
            Game = game;
        }

        protected override void LoadComplete()
        {
            base.LoadComplete();

            //for the case where we are at the top of the mode stack, we still want to run our OnEntering method.
            if (ParentScreen == null)
            {
                enter(null);

                AddInternal(childModeContainer = new Container
                {
                    Anchor = Anchor.Centre,
                    Origin = Anchor.Centre,
                    RelativeSizeAxes = Axes.Both,
                });
            }
            else
            {
                childModeContainer = ParentScreen.childModeContainer;
            }
        }

        /// <summary>
        /// Changes to a new Screen.
        /// This will trigger an async load if the screen is not already loaded, during which the current screen will no longer be current (or accept user input).
        /// </summary>
        /// <param name="screen">The new Screen.</param>
        public virtual void Push(Screen screen)
        {
            if (hasExited)
                throw new InvalidOperationException("Cannot push to an already exited screen.");

            if (!IsCurrentScreen)
                throw new InvalidOperationException("Cannot push a child screen to a non-current screen.");

            if (ChildScreen != null)
                throw new InvalidOperationException("Can not push more than one child screen.");

            if (screen.hasExited)
                throw new InvalidOperationException("Cannot push an already exited screen.");

            if (screen.hasEntered)
                throw new InvalidOperationException("Cannot push an already entered screen.");

            screen.ParentScreen = this;
            startSuspend(screen);
            ModePushed?.Invoke(screen);

            void finishLoad()
            {
                if (hasExited)
                    return;

                childModeContainer.Add(screen);

                if (screen.hasExited)
                {
                    screen.Expire();
                    startResume(screen);
                    return;
                }

                screen.enter(this);

                Content.Expire();
            }

            if (screen.LoadState >= LoadState.Ready)
                finishLoad();
            else
                LoadComponentAsync(screen, _ => finishLoad());
        }

        private void startSuspend(Screen next)
        {
            OnSuspending(next);
            Content.Expire();

            ChildScreen = next;
        }

        /// <summary>
        /// Exits this Screen.
        /// </summary>
        public void Exit()
        {
            if (ChildScreen != null)
                throw new InvalidOperationException($"Can't exit when a child screen is still present. Please use {nameof(MakeCurrent)} instead.");

            ExitFrom(this);
        }

        private void enter(Screen source)
        {
            hasEntered = true;
            OnEntering(source);
        }

        /// <summary>
        /// Exits this Screen.
        /// </summary>
        /// <param name="source">Provides an exit source (used when skipping no-longer-valid modes upwards in stack).</param>
        protected void ExitFrom(Screen source)
        {
            if (hasExited)
                return;

            if (OnExiting(ParentScreen))
                return;

            hasExited = true;

            if (ValidForResume || source == this)
                Content.Expire();

            //propagate down the LifetimeEnd from the exit source.
            LifetimeEnd = source.Content.LifetimeEnd;

            Exited?.Invoke(ParentScreen);
            ParentScreen?.startResume(source);
            ParentScreen = null;

            Exited = null;
            ModePushed = null;
        }

        private void startResume(Screen source)
        {
            ChildScreen = null;

            if (ValidForResume)
            {
                OnResuming(source);
                Content.LifetimeEnd = double.MaxValue;
            }
            else
            {
                ExitFrom(source);
            }
        }


        public void MakeCurrent()
        {
            if (IsCurrentScreen) return;

            Screen c;
            for (c = ChildScreen; c.ChildScreen != null; c = c.ChildScreen)
                c.ValidForResume = false;

            //all the expired ones will exit
            c.Exit();
        }

        protected class ContentContainer : Container
        {
            public override bool HandleKeyboardInput => LifetimeEnd == double.MaxValue;
            public override bool HandleMouseInput => LifetimeEnd == double.MaxValue;
            public override bool RemoveWhenNotAlive => false;

            public ContentContainer()
            {
                RelativeSizeAxes = Axes.Both;
            }
        }
    }
}
=======
﻿// Copyright (c) 2007-2018 ppy Pty Ltd <contact@ppy.sh>.
// Licensed under the MIT Licence - https://raw.githubusercontent.com/ppy/osu-framework/master/LICENCE

using System;
using osu.Framework.Allocation;
using osu.Framework.Graphics;
using osu.Framework.Graphics.Containers;

namespace osu.Framework.Screens
{
    public class Screen : Container
    {
        protected Screen ParentScreen;
        public Screen ChildScreen;

        public bool IsCurrentScreen => !hasExited && hasEntered && ChildScreen == null;

        private readonly Container content;
        private Container childModeContainer;

        protected Game Game;

        protected override Container<Drawable> Content => content;

        public event Action<Screen> ModePushed;

        public event Action<Screen> Exited;

        private bool hasExited;
        private bool hasEntered;

        /// <summary>
        /// Make this Screen directly exited when resuming from a child.
        /// </summary>
        public bool ValidForResume = true;

        public Screen()
        {
            RelativeSizeAxes = Axes.Both;
            Anchor = Anchor.Centre;
            Origin = Anchor.Centre;

            AddRangeInternal(new[]
            {
                content = new ContentContainer
                {
                    Anchor = Anchor.Centre,
                    Origin = Anchor.Centre
                },
            });
        }

        public override void Add(Drawable drawable)
        {
            if (drawable is Screen)
                throw new InvalidOperationException("Use Push to add nested Screens.");
            base.Add(drawable);
        }

        public override bool DisposeOnDeathRemoval => true;

        // in the case we don't have a parent screen, we still want to handle input as we are also responsible for
        // children inside childScreenContainer.
        // this means the root screen always received input.
        public override bool HandleKeyboardInput => IsCurrentScreen || !hasExited && ParentScreen == null;
        public override bool HandleMouseInput => IsCurrentScreen || !hasExited && ParentScreen == null;

        /// <summary>
        /// Called when this Screen is being entered. Only happens once, ever.
        /// </summary>
        /// <param name="last">The next Screen.</param>
        protected virtual void OnEntering(Screen last)
        {
        }

        /// <summary>
        /// Called when this Screen is exiting. Only happens once, ever.
        /// </summary>
        /// <param name="next">The next Screen.</param>
        /// <returns>Return true to cancel the exit process.</returns>
        protected virtual bool OnExiting(Screen next) => false;

        /// <summary>
        /// Called when this Screen is being returned to from a child exiting.
        /// </summary>
        /// <param name="last">The next Screen.</param>
        protected virtual void OnResuming(Screen last)
        {
        }

        /// <summary>
        /// Called when this Screen is being left to a new child.
        /// </summary>
        /// <param name="next">The new Screen</param>
        protected virtual void OnSuspending(Screen next)
        {
        }

        [BackgroundDependencyLoader]
        private void load(Game game)
        {
            Game = game;
        }

        protected override void LoadComplete()
        {
            base.LoadComplete();

            //for the case where we are at the top of the mode stack, we still want to run our OnEntering method.
            if (ParentScreen == null)
            {
                enter(null);

                AddInternal(childModeContainer = new Container
                {
                    Anchor = Anchor.Centre,
                    Origin = Anchor.Centre,
                    RelativeSizeAxes = Axes.Both,
                });
            }
            else
            {
                childModeContainer = ParentScreen.childModeContainer;
            }
        }

        /// <summary>
        /// Changes to a new Screen.
        /// </summary>
        /// <param name="screen">The new Screen.</param>
        public virtual bool Push(Screen screen)
        {
            if (hasExited)
                throw new InvalidOperationException("Cannot push to an already exited screen.");

            if (!IsCurrentScreen)
                throw new InvalidOperationException("Cannot push a child screen to a non-current screen.");

            if (ChildScreen != null)
                throw new InvalidOperationException("Can not push more than one child screen.");

            screen.ParentScreen = this;
            childModeContainer.Add(screen);

            if (screen.hasExited)
            {
                screen.Expire();
                return false;
            }

            startSuspend(screen);

            screen.enter(this);

            ModePushed?.Invoke(screen);

            Content.Expire();

            return true;
        }

        private void startSuspend(Screen next)
        {
            OnSuspending(next);
            Content.Expire();

            ChildScreen = next;
        }

        /// <summary>
        /// Exits this Screen.
        /// </summary>
        public void Exit() => ExitFrom(this);

        private void enter(Screen source)
        {
            hasEntered = true;
            OnEntering(source);
        }

        /// <summary>
        /// Exits this Screen.
        /// </summary>
        /// <param name="source">Provides an exit source (used when skipping no-longer-valid modes upwards in stack).</param>
        protected void ExitFrom(Screen source)
        {
            if (hasExited)
                return;

            if (OnExiting(ParentScreen))
                return;

            hasExited = true;

            if (ValidForResume || source == this)
                Content.Expire();

            //propagate down the LifetimeEnd from the exit source.
            LifetimeEnd = source.Content.LifetimeEnd;

            Exited?.Invoke(ParentScreen);
            ParentScreen?.startResume(source);
            ParentScreen = null;

            Exited = null;
            ModePushed = null;
        }

        private void startResume(Screen source)
        {
            ChildScreen = null;

            if (ValidForResume)
            {
                OnResuming(source);
                Content.LifetimeEnd = double.MaxValue;
            }
            else
            {
                ExitFrom(source);
            }
        }


        public void MakeCurrent()
        {
            if (IsCurrentScreen) return;

            Screen c;
            for (c = ChildScreen; c.ChildScreen != null; c = c.ChildScreen)
                c.ValidForResume = false;

            //all the expired ones will exit
            c.Exit();
        }

        protected class ContentContainer : Container
        {
            public override bool HandleKeyboardInput => LifetimeEnd == double.MaxValue;
            public override bool HandleMouseInput => LifetimeEnd == double.MaxValue;
            public override bool RemoveWhenNotAlive => false;

            public ContentContainer()
            {
                RelativeSizeAxes = Axes.Both;
            }
        }
    }
}
>>>>>>> b210a4bd
<|MERGE_RESOLUTION|>--- conflicted
+++ resolved
@@ -1,4 +1,3 @@
-<<<<<<< HEAD
 ﻿// Copyright (c) 2007-2018 ppy Pty Ltd <contact@ppy.sh>.
 // Licensed under the MIT Licence - https://raw.githubusercontent.com/ppy/osu-framework/master/LICENCE
 
@@ -269,255 +268,4 @@
             }
         }
     }
-}
-=======
-﻿// Copyright (c) 2007-2018 ppy Pty Ltd <contact@ppy.sh>.
-// Licensed under the MIT Licence - https://raw.githubusercontent.com/ppy/osu-framework/master/LICENCE
-
-using System;
-using osu.Framework.Allocation;
-using osu.Framework.Graphics;
-using osu.Framework.Graphics.Containers;
-
-namespace osu.Framework.Screens
-{
-    public class Screen : Container
-    {
-        protected Screen ParentScreen;
-        public Screen ChildScreen;
-
-        public bool IsCurrentScreen => !hasExited && hasEntered && ChildScreen == null;
-
-        private readonly Container content;
-        private Container childModeContainer;
-
-        protected Game Game;
-
-        protected override Container<Drawable> Content => content;
-
-        public event Action<Screen> ModePushed;
-
-        public event Action<Screen> Exited;
-
-        private bool hasExited;
-        private bool hasEntered;
-
-        /// <summary>
-        /// Make this Screen directly exited when resuming from a child.
-        /// </summary>
-        public bool ValidForResume = true;
-
-        public Screen()
-        {
-            RelativeSizeAxes = Axes.Both;
-            Anchor = Anchor.Centre;
-            Origin = Anchor.Centre;
-
-            AddRangeInternal(new[]
-            {
-                content = new ContentContainer
-                {
-                    Anchor = Anchor.Centre,
-                    Origin = Anchor.Centre
-                },
-            });
-        }
-
-        public override void Add(Drawable drawable)
-        {
-            if (drawable is Screen)
-                throw new InvalidOperationException("Use Push to add nested Screens.");
-            base.Add(drawable);
-        }
-
-        public override bool DisposeOnDeathRemoval => true;
-
-        // in the case we don't have a parent screen, we still want to handle input as we are also responsible for
-        // children inside childScreenContainer.
-        // this means the root screen always received input.
-        public override bool HandleKeyboardInput => IsCurrentScreen || !hasExited && ParentScreen == null;
-        public override bool HandleMouseInput => IsCurrentScreen || !hasExited && ParentScreen == null;
-
-        /// <summary>
-        /// Called when this Screen is being entered. Only happens once, ever.
-        /// </summary>
-        /// <param name="last">The next Screen.</param>
-        protected virtual void OnEntering(Screen last)
-        {
-        }
-
-        /// <summary>
-        /// Called when this Screen is exiting. Only happens once, ever.
-        /// </summary>
-        /// <param name="next">The next Screen.</param>
-        /// <returns>Return true to cancel the exit process.</returns>
-        protected virtual bool OnExiting(Screen next) => false;
-
-        /// <summary>
-        /// Called when this Screen is being returned to from a child exiting.
-        /// </summary>
-        /// <param name="last">The next Screen.</param>
-        protected virtual void OnResuming(Screen last)
-        {
-        }
-
-        /// <summary>
-        /// Called when this Screen is being left to a new child.
-        /// </summary>
-        /// <param name="next">The new Screen</param>
-        protected virtual void OnSuspending(Screen next)
-        {
-        }
-
-        [BackgroundDependencyLoader]
-        private void load(Game game)
-        {
-            Game = game;
-        }
-
-        protected override void LoadComplete()
-        {
-            base.LoadComplete();
-
-            //for the case where we are at the top of the mode stack, we still want to run our OnEntering method.
-            if (ParentScreen == null)
-            {
-                enter(null);
-
-                AddInternal(childModeContainer = new Container
-                {
-                    Anchor = Anchor.Centre,
-                    Origin = Anchor.Centre,
-                    RelativeSizeAxes = Axes.Both,
-                });
-            }
-            else
-            {
-                childModeContainer = ParentScreen.childModeContainer;
-            }
-        }
-
-        /// <summary>
-        /// Changes to a new Screen.
-        /// </summary>
-        /// <param name="screen">The new Screen.</param>
-        public virtual bool Push(Screen screen)
-        {
-            if (hasExited)
-                throw new InvalidOperationException("Cannot push to an already exited screen.");
-
-            if (!IsCurrentScreen)
-                throw new InvalidOperationException("Cannot push a child screen to a non-current screen.");
-
-            if (ChildScreen != null)
-                throw new InvalidOperationException("Can not push more than one child screen.");
-
-            screen.ParentScreen = this;
-            childModeContainer.Add(screen);
-
-            if (screen.hasExited)
-            {
-                screen.Expire();
-                return false;
-            }
-
-            startSuspend(screen);
-
-            screen.enter(this);
-
-            ModePushed?.Invoke(screen);
-
-            Content.Expire();
-
-            return true;
-        }
-
-        private void startSuspend(Screen next)
-        {
-            OnSuspending(next);
-            Content.Expire();
-
-            ChildScreen = next;
-        }
-
-        /// <summary>
-        /// Exits this Screen.
-        /// </summary>
-        public void Exit() => ExitFrom(this);
-
-        private void enter(Screen source)
-        {
-            hasEntered = true;
-            OnEntering(source);
-        }
-
-        /// <summary>
-        /// Exits this Screen.
-        /// </summary>
-        /// <param name="source">Provides an exit source (used when skipping no-longer-valid modes upwards in stack).</param>
-        protected void ExitFrom(Screen source)
-        {
-            if (hasExited)
-                return;
-
-            if (OnExiting(ParentScreen))
-                return;
-
-            hasExited = true;
-
-            if (ValidForResume || source == this)
-                Content.Expire();
-
-            //propagate down the LifetimeEnd from the exit source.
-            LifetimeEnd = source.Content.LifetimeEnd;
-
-            Exited?.Invoke(ParentScreen);
-            ParentScreen?.startResume(source);
-            ParentScreen = null;
-
-            Exited = null;
-            ModePushed = null;
-        }
-
-        private void startResume(Screen source)
-        {
-            ChildScreen = null;
-
-            if (ValidForResume)
-            {
-                OnResuming(source);
-                Content.LifetimeEnd = double.MaxValue;
-            }
-            else
-            {
-                ExitFrom(source);
-            }
-        }
-
-
-        public void MakeCurrent()
-        {
-            if (IsCurrentScreen) return;
-
-            Screen c;
-            for (c = ChildScreen; c.ChildScreen != null; c = c.ChildScreen)
-                c.ValidForResume = false;
-
-            //all the expired ones will exit
-            c.Exit();
-        }
-
-        protected class ContentContainer : Container
-        {
-            public override bool HandleKeyboardInput => LifetimeEnd == double.MaxValue;
-            public override bool HandleMouseInput => LifetimeEnd == double.MaxValue;
-            public override bool RemoveWhenNotAlive => false;
-
-            public ContentContainer()
-            {
-                RelativeSizeAxes = Axes.Both;
-            }
-        }
-    }
-}
->>>>>>> b210a4bd
+}