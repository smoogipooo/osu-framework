--- conflicted
+++ resolved
@@ -1,15 +1,7 @@
-<<<<<<< HEAD
 ﻿in highp vec2 v_MaskingPosition;
 in lowp vec4 v_Colour;
-in mediump vec2 v_TexCoord;
 in mediump vec4 v_TexRect;
 in mediump vec2 v_BlendRange;
-=======
-﻿varying highp vec2 v_MaskingPosition;
-varying lowp vec4 v_Colour;
-varying mediump vec4 v_TexRect;
-varying mediump vec2 v_BlendRange;
->>>>>>> 8f88198f
 
 uniform highp float g_CornerRadius;
 uniform highp float g_CornerExponent;
