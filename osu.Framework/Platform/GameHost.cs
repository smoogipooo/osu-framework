﻿// Copyright (c) ppy Pty Ltd <contact@ppy.sh>. Licensed under the MIT Licence.
// See the LICENCE file in the repository root for full licence text.

using System;
using System.Collections.Generic;
using System.Diagnostics;
using System.Drawing;
using System.IO;
using System.Linq;
using System.Reflection;
using System.Runtime;
using System.Runtime.ExceptionServices;
using System.Runtime.InteropServices;
using System.Threading;
using System.Threading.Tasks;
using NUnit.Framework;
using osuTK;
using osuTK.Graphics;
using osuTK.Graphics.ES30;
using osuTK.Input;
using osu.Framework.Allocation;
using osu.Framework.Configuration;
using osu.Framework.Extensions.IEnumerableExtensions;
using osu.Framework.Graphics;
using osu.Framework.Graphics.Containers;
using osu.Framework.Graphics.OpenGL;
using osu.Framework.Input;
using osu.Framework.Input.Bindings;
using osu.Framework.Input.Handlers;
using osu.Framework.Logging;
using osu.Framework.Statistics;
using osu.Framework.Threading;
using osu.Framework.Timing;
using osu.Framework.IO.File;
using SixLabors.ImageSharp;
using SixLabors.ImageSharp.Advanced;
using SixLabors.ImageSharp.PixelFormats;
using SixLabors.ImageSharp.Processing;
using osu.Framework.Graphics.Textures;
using osu.Framework.IO.Stores;

namespace osu.Framework.Platform
{
    public abstract class GameHost : IIpcHost, IDisposable
    {
        public GameWindow Window { get; protected set; }

        private readonly Toolkit toolkit;

        private FrameworkDebugConfigManager debugConfig;

        private FrameworkConfigManager config;

        /// <summary>
        /// Whether the <see cref="GameWindow"/> is active (in the foreground).
        /// </summary>
        public readonly IBindable<bool> IsActive = new Bindable<bool>(true);

        public bool IsPrimaryInstance { get; protected set; } = true;

        /// <summary>
        /// Invoked when the game window is activated. Always invoked from the update thread.
        /// </summary>
        public event Action Activated;

        /// <summary>
        /// Invoked when the game window is deactivated. Always invoked from the update thread.
        /// </summary>
        public event Action Deactivated;

        public event Func<bool> Exiting;
        public event Action Exited;

        /// <summary>
        /// An unhandled exception was thrown. Return true to ignore and continue running.
        /// </summary>
        public event Func<Exception, bool> ExceptionThrown;

        public event Action<IpcMessage> MessageReceived;

        /// <summary>
        /// Whether the on screen keyboard covers a portion of the game window when presented to the user.
        /// </summary>
        public virtual bool OnScreenKeyboardOverlapsGameWindow => false;

        /// <summary>
        /// Whether this host can exit (mobile platforms, for instance, do not support exiting the app).
        /// </summary>
        public virtual bool CanExit => true;

        protected void OnMessageReceived(IpcMessage message) => MessageReceived?.Invoke(message);

        public virtual Task SendMessageAsync(IpcMessage message)
        {
            throw new NotSupportedException("This platform does not implement IPC.");
        }

        /// <summary>
        /// Requests that a file be opened externally with an associated application, if available.
        /// </summary>
        /// <param name="filename">The absolute path to the file which should be opened.</param>
        public abstract void OpenFileExternally(string filename);

        /// <summary>
        /// Requests that a URL be opened externally in a web browser, if available.
        /// </summary>
        /// <param name="url">The URL of the page which should be opened.</param>
        public abstract void OpenUrlExternally(string url);

        public virtual Clipboard GetClipboard() => null;

        protected abstract Storage GetStorage(string baseName);

        public Storage Storage { get; protected set; }

        /// <summary>
        /// If capslock is enabled on the system, false if not overwritten by a subclass
        /// </summary>
        public virtual bool CapsLockEnabled => false;

        private readonly List<GameThread> threads = new List<GameThread>();

        public IEnumerable<GameThread> Threads => threads;

        public void RegisterThread(GameThread t)
        {
            threads.Add(t);
            t.IsActive.BindTo(IsActive);
            t.UnhandledException = unhandledExceptionHandler;
            t.Monitor.EnablePerformanceProfiling = performanceLogging;
        }

        public GameThread DrawThread;
        public GameThread UpdateThread;
        public InputThread InputThread;

        private double maximumUpdateHz;

        public double MaximumUpdateHz
        {
            get => maximumUpdateHz;
            set => UpdateThread.ActiveHz = maximumUpdateHz = value;
        }

        private double maximumDrawHz;

        public double MaximumDrawHz
        {
            get => maximumDrawHz;
            set => DrawThread.ActiveHz = maximumDrawHz = value;
        }

        public double MaximumInactiveHz
        {
            get => DrawThread.InactiveHz;
            set
            {
                DrawThread.InactiveHz = value;
                UpdateThread.InactiveHz = value;
            }
        }

        private PerformanceMonitor inputMonitor => InputThread.Monitor;
        private PerformanceMonitor drawMonitor => DrawThread.Monitor;

        private readonly Lazy<string> fullPathBacking = new Lazy<string>(RuntimeInfo.GetFrameworkAssemblyPath);

        public string FullPath => fullPathBacking.Value;

        protected string Name { get; }

        public DependencyContainer Dependencies { get; } = new DependencyContainer();

        protected GameHost(string gameName = @"", ToolkitOptions toolkitOptions = default)
        {
            toolkit = toolkitOptions != null ? Toolkit.Init(toolkitOptions) : Toolkit.Init();

            AppDomain.CurrentDomain.UnhandledException += unhandledExceptionHandler;
            TaskScheduler.UnobservedTaskException += unobservedExceptionHandler;

            Trace.Listeners.Clear();
            Trace.Listeners.Add(new ThrowingTraceListener());

            FileSafety.DeleteCleanupDirectory();

            Dependencies.CacheAs(this);
            Dependencies.CacheAs(Storage = GetStorage(gameName));

            string assemblyPath;
            var assembly = Assembly.GetEntryAssembly();

            // when running under nunit + netcore, entry assembly becomes nunit itself (testhost, Version=15.0.0.0), which isn't what we want.
            if (assembly == null || assembly.Location.Contains("testhost"))
            {
                assembly = Assembly.GetExecutingAssembly();

                // From nuget, the executing assembly will also be wrong
                assemblyPath = TestContext.CurrentContext.TestDirectory;
            }
            else
                assemblyPath = Path.GetDirectoryName(assembly.Location);

            Name = gameName;

            Logger.GameIdentifier = gameName;
            Logger.VersionIdentifier = assembly.GetName().Version.ToString();

            RegisterThread(DrawThread = new DrawThread(DrawFrame)
            {
                OnThreadStart = DrawInitialize,
            });

            RegisterThread(UpdateThread = new UpdateThread(UpdateFrame)
            {
                OnThreadStart = UpdateInitialize,
                Monitor = { HandleGC = true },
            });

            //never gets started.
            RegisterThread(InputThread = new InputThread(null));

            if (assemblyPath != null)
                Environment.CurrentDirectory = assemblyPath;
        }

        private void unhandledExceptionHandler(object sender, UnhandledExceptionEventArgs args)
        {
            var exception = (Exception)args.ExceptionObject;
            exception.Data.Add("unhandled", "unhandled");
            handleException(exception);
        }

        private void unobservedExceptionHandler(object sender, UnobservedTaskExceptionEventArgs args)
        {
            args.Exception.Data.Add("unhandled", "unobserved");
            handleException(args.Exception);
        }

        private void handleException(Exception exception)
        {
            if (ExceptionThrown?.Invoke(exception) != true)
            {
                AppDomain.CurrentDomain.UnhandledException -= unhandledExceptionHandler;

                var captured = ExceptionDispatchInfo.Capture(exception);

                //we want to throw this exception on the input thread to interrupt window and also headless execution.
                InputThread.Scheduler.Add(() => { captured.Throw(); });
            }

            Logger.Error(exception, $"An {exception.Data["unhandled"]} error has occurred.", recursive: true);
        }

        protected virtual void OnActivated() => UpdateThread.Scheduler.Add(() => Activated?.Invoke());

        protected virtual void OnDeactivated() => UpdateThread.Scheduler.Add(() => Deactivated?.Invoke());

        /// <returns>true to cancel</returns>
        protected virtual bool OnExitRequested()
        {
            if (ExecutionState <= ExecutionState.Stopping) return false;

            bool? response = null;

            UpdateThread.Scheduler.Add(delegate { response = Exiting?.Invoke() == true; });

            //wait for a potentially blocking response
            while (!response.HasValue)
                Thread.Sleep(1);

            if (response ?? false)
                return true;

            Exit();
            return false;
        }

        protected virtual void OnExited()
        {
            Exited?.Invoke();
        }

        protected TripleBuffer<DrawNode> DrawRoots = new TripleBuffer<DrawNode>();

        protected virtual void UpdateInitialize()
        {
            //this was added due to the dependency on GLWrapper.MaxTextureSize begin initialised.
            DrawThread.WaitUntilInitialized();
        }

        protected Container Root;

        private ulong frameCount;

        protected virtual void UpdateFrame()
        {
            if (Root == null) return;

            frameCount++;

            if (Window == null)
            {
                var windowedSize = config.Get<Size>(FrameworkSetting.WindowedSize);
                Root.Size = new Vector2(windowedSize.Width, windowedSize.Height);
            }
            else if (Window.WindowState != WindowState.Minimized)
                Root.Size = new Vector2(Window.ClientSize.Width, Window.ClientSize.Height);

            // Ensure we maintain a valid size for any children immediately scaling by the window size
            Root.Size = Vector2.ComponentMax(Vector2.One, Root.Size);

            try
            {
                Root.UpdateSubTree();
            }
            catch (DependencyInjectionException die)
            {
                die.DispatchInfo.Throw();
            }

            Root.UpdateSubTreeMasking(Root, Root.ScreenSpaceDrawQuad.AABBFloat);

            using (var buffer = DrawRoots.Get(UsageType.Write))
                buffer.Object = Root.GenerateDrawNodeSubtree(frameCount, buffer.Index, false);
        }

        protected virtual void DrawInitialize()
        {
            Window.MakeCurrent();
            GLWrapper.Initialize(this);

            setVSyncMode();

            GLWrapper.Reset(new Vector2(Window.ClientSize.Width, Window.ClientSize.Height));
            GLWrapper.ClearColour(Color4.Black);
        }

        private long lastDrawFrameId;

        protected virtual void DrawFrame()
        {
            if (Root == null)
                return;

            while (ExecutionState > ExecutionState.Stopping)
            {
                using (var buffer = DrawRoots.Get(UsageType.Read))
                {
                    if (buffer?.Object == null || buffer.FrameId == lastDrawFrameId)
                    {
                        using (drawMonitor.BeginCollecting(PerformanceCollectionType.Sleep))
                            Thread.Sleep(1);
                        continue;
                    }

                    using (drawMonitor.BeginCollecting(PerformanceCollectionType.GLReset))
                    {
                        GLWrapper.Reset(new Vector2(Window.ClientSize.Width, Window.ClientSize.Height));
                        GLWrapper.ClearColour(Color4.Black);
                    }

                    buffer.Object.Draw(null);
                    lastDrawFrameId = buffer.FrameId;
                    break;
                }
            }

            GLWrapper.FlushCurrentBatch();

            using (drawMonitor.BeginCollecting(PerformanceCollectionType.SwapBuffer))
            {
                Window.SwapBuffers();

                if (Window.VSync == VSyncMode.On)
                    // without glFinish, vsync is basically unplayable due to the extra latency introduced.
                    // we will likely want to give the user control over this in the future as an advanced setting.
                    GL.Finish();
            }
        }

        /// <summary>
        /// Takes a screenshot of the game. The returned <see cref="Image{TPixel}"/> must be disposed by the caller when applicable.
        /// </summary>
        /// <returns>The screenshot as an <see cref="Image{TPixel}"/>.</returns>
        public async Task<Image<Rgba32>> TakeScreenshotAsync()
        {
            if (Window == null) throw new NullReferenceException(nameof(Window));

            var image = new Image<Rgba32>(Window.ClientSize.Width, Window.ClientSize.Height);

            bool complete = false;

            DrawThread.Scheduler.Add(() =>
            {
                if (GraphicsContext.CurrentContext == null)
                    throw new GraphicsContextMissingException();

                GL.ReadPixels(0, 0, image.Width, image.Height, PixelFormat.Rgba, PixelType.UnsignedByte, ref MemoryMarshal.GetReference(image.GetPixelSpan()));

                complete = true;
            });

            // this is required as attempting to use a TaskCompletionSource blocks the thread calling SetResult on some configurations.
            await Task.Run(() =>
            {
                while (!complete)
                    Thread.Sleep(50);
            });

            image.Mutate(c => c.Flip(FlipMode.Vertical));

            return image;
        }

        public ExecutionState ExecutionState { get; private set; }

        /// <summary>
        /// Schedules the game to exit in the next frame.
        /// </summary>
        public void Exit() => PerformExit(false);

        /// <summary>
        /// Schedules the game to exit in the next frame (or immediately if <paramref name="immediately"/> is true).
        /// </summary>
        /// <param name="immediately">If true, exits the game immediately.  If false (default), schedules the game to exit in the next frame.</param>
        protected virtual void PerformExit(bool immediately)
        {
            if (immediately)
                exit();
            else
            {
                ExecutionState = ExecutionState.Stopping;
                InputThread.Scheduler.Add(exit, false);
            }
        }

        /// <summary>
        /// Exits the game. This must always be called from <see cref="InputThread"/>.
        /// </summary>
        private void exit()
        {
            // exit() may be called without having been scheduled from Exit(), so ensure the correct exiting state
            ExecutionState = ExecutionState.Stopping;
            Window?.Close();
            stopAllThreads();
            ExecutionState = ExecutionState.Stopped;
        }

        public void Run(Game game)
        {
            if (ExecutionState != ExecutionState.Idle)
                throw new InvalidOperationException("A game that has already been run cannot be restarted.");

            try
            {
                ExecutionState = ExecutionState.Running;

                setupConfig();

                if (Window != null)
                {
                    Window.SetupWindow(config);
                    Window.Title = $@"osu!framework (running ""{Name}"")";

                    IsActive.BindTo(Window.IsActive);
                }

                resetInputHandlers();

                DrawThread.Start();
                UpdateThread.Start();

                DrawThread.WaitUntilInitialized();
                bootstrapSceneGraph(game);

                frameSyncMode.TriggerChange();
                ignoredInputHandlers.TriggerChange();

                IsActive.BindValueChanged(active =>
                {
                    activeGCMode.TriggerChange();

                    if (active)
                        OnActivated();
                    else
                        OnDeactivated();
                }, true);

                try
                {
                    if (Window != null)
                    {
                        Window.KeyDown += window_KeyDown;

                        Window.ExitRequested += OnExitRequested;
                        Window.Exited += OnExited;

                        Window.UpdateFrame += delegate
                        {
                            inputPerformanceCollectionPeriod?.Dispose();
                            InputThread.RunUpdate();
                            inputPerformanceCollectionPeriod = inputMonitor.BeginCollecting(PerformanceCollectionType.WndProc);
                        };

                        Window.Closed += delegate
                        {
                            //we need to ensure all threads have stopped before the window is closed (mainly the draw thread
                            //to avoid GL operations running post-cleanup).
                            stopAllThreads();
                        };

                        Window.Run();
                    }
                    else
                    {
                        while (ExecutionState != ExecutionState.Stopped)
                            InputThread.RunUpdate();
                    }
                }
                catch (OutOfMemoryException)
                {
                }
            }
            finally
            {
                // Close the window and stop all threads
                PerformExit(true);
            }
        }

        private void resetInputHandlers()
        {
            if (AvailableInputHandlers != null)
                foreach (var h in AvailableInputHandlers)
                    h.Dispose();

            AvailableInputHandlers = CreateAvailableInputHandlers();
            foreach (var handler in AvailableInputHandlers)
            {
                if (!handler.Initialize(this))
                {
                    handler.Enabled.Value = false;
                    break;
                }

                (handler as IHasCursorSensitivity)?.Sensitivity.BindTo(cursorSensitivity);
            }
        }

        /// <summary>
        /// The clock which is to be used by the scene graph (will be assigned to <see cref="Root"/>).
        /// </summary>
        protected virtual IFrameBasedClock SceneGraphClock => UpdateThread.Clock;

        private void bootstrapSceneGraph(Game game)
        {
            var root = game.CreateUserInputManager();
            root.Child = new PlatformActionContainer
            {
                Child = new FrameworkActionContainer
                {
                    Child = game
                }
            };

            Dependencies.Cache(root);
            Dependencies.CacheAs(game);

            game.SetHost(this);

            try
            {
                root.Load(SceneGraphClock, Dependencies);
            }
            catch (DependencyInjectionException die)
            {
                die.DispatchInfo.Throw();
            }

            //publish bootstrapped scene graph to all threads.
            Root = root;
        }

        private const int thread_join_timeout = 30000;

        private void stopAllThreads()
        {
            threads.ForEach(t => t.Exit());
            threads.Where(t => t.Running).ForEach(t =>
            {
                if (!t.Thread.Join(thread_join_timeout))
                    Logger.Log($"Thread {t.Name} failed to exit in allocated time ({thread_join_timeout}ms).", LoggingTarget.Runtime, LogLevel.Important);
            });

            // as the input thread isn't actually handled by a thread, the above join does not necessarily mean it has been completed to an exiting state.
            while (!InputThread.Exited)
                InputThread.RunUpdate();
        }

        private void window_KeyDown(object sender, KeyboardKeyEventArgs e)
        {
            if (!e.Control)
                return;
            switch (e.Key)
            {
                case Key.F7:
                    var nextMode = frameSyncMode.Value + 1;
                    if (nextMode > FrameSync.Unlimited)
                        nextMode = FrameSync.VSync;
                    frameSyncMode.Value = nextMode;
                    break;
            }
        }

        private InvokeOnDisposal inputPerformanceCollectionPeriod;

        private Bindable<GCLatencyMode> activeGCMode;

        private Bindable<FrameSync> frameSyncMode;

        private Bindable<string> ignoredInputHandlers;

        private Bindable<double> cursorSensitivity;
        private readonly Bindable<bool> performanceLogging = new Bindable<bool>();

        private void setupConfig()
        {
            Dependencies.Cache(debugConfig = new FrameworkDebugConfigManager());
            Dependencies.Cache(config = new FrameworkConfigManager(Storage));

            activeGCMode = debugConfig.GetBindable<GCLatencyMode>(DebugSetting.ActiveGCMode);
<<<<<<< HEAD
            activeGCMode.ValueChanged += args => GCSettings.LatencyMode = IsActive ? args.To : GCLatencyMode.Interactive;
=======
            activeGCMode.ValueChanged += newMode => { GCSettings.LatencyMode = IsActive.Value ? newMode : GCLatencyMode.Interactive; };
>>>>>>> 66286b66

            frameSyncMode = config.GetBindable<FrameSync>(FrameworkSetting.FrameSync);
            frameSyncMode.ValueChanged += args =>
            {
                float refreshRate = DisplayDevice.Default?.RefreshRate ?? 0;
                // For invalid refresh rates let's assume 60 Hz as it is most common.
                if (refreshRate <= 0)
                    refreshRate = 60;

                float drawLimiter = refreshRate;
                float updateLimiter = drawLimiter * 2;

                setVSyncMode();

                switch (args.To)
                {
                    case FrameSync.VSync:
                        drawLimiter = int.MaxValue;
                        updateLimiter *= 2;
                        break;
                    case FrameSync.Limit2x:
                        drawLimiter *= 2;
                        updateLimiter *= 2;
                        break;
                    case FrameSync.Limit4x:
                        drawLimiter *= 4;
                        updateLimiter *= 4;
                        break;
                    case FrameSync.Limit8x:
                        drawLimiter *= 8;
                        updateLimiter *= 8;
                        break;
                    case FrameSync.Unlimited:
                        drawLimiter = updateLimiter = int.MaxValue;
                        break;
                }

                if (DrawThread != null) DrawThread.ActiveHz = drawLimiter;
                if (UpdateThread != null) UpdateThread.ActiveHz = updateLimiter;
            };

            ignoredInputHandlers = config.GetBindable<string>(FrameworkSetting.IgnoredInputHandlers);
            ignoredInputHandlers.ValueChanged += args =>
            {
                var configIgnores = args.To.Split(' ').Where(s => !string.IsNullOrWhiteSpace(s));

                // for now, we always want at least one handler disabled (don't want raw and non-raw mouse at once).
                // Todo: We renamed OpenTK to osuTK, the second condition can be removed after some time has passed
                bool restoreDefaults = !configIgnores.Any() || args.To.Contains("OpenTK");

                if (restoreDefaults)
                {
                    resetInputHandlers();
                    ignoredInputHandlers.Value = string.Join(" ", AvailableInputHandlers.Where(h => !h.Enabled).Select(h => h.ToString()));
                }
                else
                {
                    foreach (var handler in AvailableInputHandlers)
                    {
                        var handlerType = handler.ToString();
                        handler.Enabled.Value = configIgnores.All(ch => ch != handlerType);
                    }
                }
            };

            cursorSensitivity = config.GetBindable<double>(FrameworkSetting.CursorSensitivity);

<<<<<<< HEAD
            performanceLogging = config.GetBindable<bool>(FrameworkSetting.PerformanceLogging);
            performanceLogging.BindValueChanged(args => threads.ForEach(t => t.Monitor.EnablePerformanceProfiling = args.To), true);
=======
            config.BindWith(FrameworkSetting.PerformanceLogging, performanceLogging);
            performanceLogging.BindValueChanged(enabled => threads.ForEach(t => t.Monitor.EnablePerformanceProfiling = enabled), true);
>>>>>>> 66286b66
        }

        private void setVSyncMode()
        {
            if (Window == null) return;

            DrawThread.Scheduler.Add(() => Window.VSync = frameSyncMode == FrameSync.VSync ? VSyncMode.On : VSyncMode.Off);
        }

        protected abstract IEnumerable<InputHandler> CreateAvailableInputHandlers();

        public IEnumerable<InputHandler> AvailableInputHandlers { get; private set; }

        public abstract ITextInputSource GetTextInput();

        #region IDisposable Support

        private bool isDisposed;

        protected virtual void Dispose(bool disposing)
        {
            if (isDisposed)
                return;
            isDisposed = true;

            if (ExecutionState > ExecutionState.Stopping)
                throw new InvalidOperationException($"{nameof(Exit)} must be called before the {nameof(GameHost)} is disposed.");

            // Delay disposal until the game has exited
            while (ExecutionState > ExecutionState.Stopped)
                Thread.Sleep(10);

            AppDomain.CurrentDomain.UnhandledException -= unhandledExceptionHandler;
            TaskScheduler.UnobservedTaskException -= unobservedExceptionHandler;

            Root?.Dispose();
            Root = null;

            config?.Dispose();
            debugConfig?.Dispose();

            Window?.Dispose();

            toolkit?.Dispose();

            Logger.Flush();
        }

        ~GameHost()
        {
            Dispose(false);
        }

        public void Dispose()
        {
            Dispose(true);
            GC.SuppressFinalize(this);
        }

        #endregion

        /// <summary>
        /// Defines the platform-specific key bindings that will be used by <see cref="PlatformActionContainer"/>.
        /// Should be overridden per-platform to provide native key bindings.
        /// </summary>
        public virtual IEnumerable<KeyBinding> PlatformKeyBindings => new[]
        {
            new KeyBinding(new KeyCombination(new[] { InputKey.Control, InputKey.X }), new PlatformAction(PlatformActionType.Cut)),
            new KeyBinding(new KeyCombination(new[] { InputKey.Control, InputKey.C }), new PlatformAction(PlatformActionType.Copy)),
            new KeyBinding(new KeyCombination(new[] { InputKey.Control, InputKey.V }), new PlatformAction(PlatformActionType.Paste)),
            new KeyBinding(new KeyCombination(new[] { InputKey.Control, InputKey.A }), new PlatformAction(PlatformActionType.SelectAll)),
            new KeyBinding(InputKey.Left, new PlatformAction(PlatformActionType.CharPrevious, PlatformActionMethod.Move)),
            new KeyBinding(InputKey.Right, new PlatformAction(PlatformActionType.CharNext, PlatformActionMethod.Move)),
            new KeyBinding(InputKey.BackSpace, new PlatformAction(PlatformActionType.CharPrevious, PlatformActionMethod.Delete)),
            new KeyBinding(InputKey.Delete, new PlatformAction(PlatformActionType.CharNext, PlatformActionMethod.Delete)),
            new KeyBinding(new KeyCombination(new[] { InputKey.Shift, InputKey.Left }), new PlatformAction(PlatformActionType.CharPrevious, PlatformActionMethod.Select)),
            new KeyBinding(new KeyCombination(new[] { InputKey.Shift, InputKey.Right }), new PlatformAction(PlatformActionType.CharNext, PlatformActionMethod.Select)),
            new KeyBinding(new KeyCombination(new[] { InputKey.Shift, InputKey.BackSpace }), new PlatformAction(PlatformActionType.CharPrevious, PlatformActionMethod.Delete)),
            new KeyBinding(new KeyCombination(new[] { InputKey.Shift, InputKey.Delete }), new PlatformAction(PlatformActionType.CharPrevious, PlatformActionMethod.Delete)),
            new KeyBinding(new KeyCombination(new[] { InputKey.Control, InputKey.Left }), new PlatformAction(PlatformActionType.WordPrevious, PlatformActionMethod.Move)),
            new KeyBinding(new KeyCombination(new[] { InputKey.Control, InputKey.Right }), new PlatformAction(PlatformActionType.WordNext, PlatformActionMethod.Move)),
            new KeyBinding(new KeyCombination(new[] { InputKey.Control, InputKey.BackSpace }), new PlatformAction(PlatformActionType.WordPrevious, PlatformActionMethod.Delete)),
            new KeyBinding(new KeyCombination(new[] { InputKey.Control, InputKey.Delete }), new PlatformAction(PlatformActionType.WordNext, PlatformActionMethod.Delete)),
            new KeyBinding(new KeyCombination(new[] { InputKey.Control, InputKey.Shift, InputKey.Left }), new PlatformAction(PlatformActionType.WordPrevious, PlatformActionMethod.Select)),
            new KeyBinding(new KeyCombination(new[] { InputKey.Control, InputKey.Shift, InputKey.Right }), new PlatformAction(PlatformActionType.WordNext, PlatformActionMethod.Select)),
            new KeyBinding(InputKey.Home, new PlatformAction(PlatformActionType.LineStart, PlatformActionMethod.Move)),
            new KeyBinding(InputKey.End, new PlatformAction(PlatformActionType.LineEnd, PlatformActionMethod.Move)),
            new KeyBinding(new KeyCombination(new[] { InputKey.Shift, InputKey.Home }), new PlatformAction(PlatformActionType.LineStart, PlatformActionMethod.Select)),
            new KeyBinding(new KeyCombination(new[] { InputKey.Shift, InputKey.End }), new PlatformAction(PlatformActionType.LineEnd, PlatformActionMethod.Select)),
            new KeyBinding(new KeyCombination(new[] { InputKey.Control, InputKey.PageUp }), new PlatformAction(PlatformActionType.DocumentPrevious)),
            new KeyBinding(new KeyCombination(new[] { InputKey.Control, InputKey.PageDown }), new PlatformAction(PlatformActionType.DocumentNext)),
            new KeyBinding(new KeyCombination(new[] { InputKey.Control, InputKey.Tab }), new PlatformAction(PlatformActionType.DocumentNext)),
            new KeyBinding(new KeyCombination(new[] { InputKey.Control, InputKey.Shift, InputKey.Tab }), new PlatformAction(PlatformActionType.DocumentPrevious)),
        };

        /// <summary>
        /// Create a texture loader store based on an underlying data store.
        /// </summary>
        /// <param name="underlyingStore">The underlying provider of texture data (in arbitrary image formats).</param>
        /// <returns>A texture loader store.</returns>
        public virtual IResourceStore<TextureUpload> CreateTextureLoaderStore(IResourceStore<byte[]> underlyingStore)
            => new TextureLoaderStore(underlyingStore);
    }

    /// <summary>
    /// The game's execution states. All of these states can only be present once per <see cref="GameHost"/>.
    /// Note: The order of values in this enum matters.
    /// </summary>
    public enum ExecutionState
    {
        /// <summary>
        /// <see cref="GameHost.Run"/> has not been invoked yet.
        /// </summary>
        Idle = 0,

        /// <summary>
        /// The game's execution has completely stopped.
        /// </summary>
        Stopped = 1,

        /// <summary>
        /// The user has invoked <see cref="GameHost.Exit"/>, or the window has been called.
        /// The game is currently awaiting to stop all execution on the correct thread.
        /// </summary>
        Stopping = 2,

        /// <summary>
        /// <see cref="GameHost.Run"/> has been invoked.
        /// </summary>
        Running = 3
    }
}<|MERGE_RESOLUTION|>--- conflicted
+++ resolved
@@ -629,11 +629,7 @@
             Dependencies.Cache(config = new FrameworkConfigManager(Storage));
 
             activeGCMode = debugConfig.GetBindable<GCLatencyMode>(DebugSetting.ActiveGCMode);
-<<<<<<< HEAD
-            activeGCMode.ValueChanged += args => GCSettings.LatencyMode = IsActive ? args.To : GCLatencyMode.Interactive;
-=======
             activeGCMode.ValueChanged += newMode => { GCSettings.LatencyMode = IsActive.Value ? newMode : GCLatencyMode.Interactive; };
->>>>>>> 66286b66
 
             frameSyncMode = config.GetBindable<FrameSync>(FrameworkSetting.FrameSync);
             frameSyncMode.ValueChanged += args =>
@@ -701,13 +697,8 @@
 
             cursorSensitivity = config.GetBindable<double>(FrameworkSetting.CursorSensitivity);
 
-<<<<<<< HEAD
-            performanceLogging = config.GetBindable<bool>(FrameworkSetting.PerformanceLogging);
+            config.BindWith(FrameworkSetting.PerformanceLogging, performanceLogging);
             performanceLogging.BindValueChanged(args => threads.ForEach(t => t.Monitor.EnablePerformanceProfiling = args.To), true);
-=======
-            config.BindWith(FrameworkSetting.PerformanceLogging, performanceLogging);
-            performanceLogging.BindValueChanged(enabled => threads.ForEach(t => t.Monitor.EnablePerformanceProfiling = enabled), true);
->>>>>>> 66286b66
         }
 
         private void setVSyncMode()
