﻿// Copyright (c) 2007-2017 ppy Pty Ltd <contact@ppy.sh>.
// Licensed under the MIT Licence - https://raw.githubusercontent.com/ppy/osu-framework/master/LICENCE

using System;
using System.Collections.Generic;
using System.Linq;
using System.Reflection;
using System.Runtime;
using System.Runtime.ExceptionServices;
using System.Threading;
using System.Threading.Tasks;
using OpenTK;
using OpenTK.Graphics;
using OpenTK.Graphics.ES30;
using OpenTK.Input;
using osu.Framework.Allocation;
using osu.Framework.Configuration;
using osu.Framework.Extensions.IEnumerableExtensions;
using osu.Framework.Graphics;
using osu.Framework.Graphics.Containers;
using osu.Framework.Graphics.OpenGL;
using osu.Framework.Graphics.Shaders;
using osu.Framework.Input;
using osu.Framework.Input.Bindings;
using osu.Framework.Input.Handlers;
using osu.Framework.Localisation;
using osu.Framework.Logging;
using osu.Framework.Statistics;
using osu.Framework.Threading;
using osu.Framework.Timing;
using osu.Framework.IO.File;

namespace osu.Framework.Platform
{
    public abstract class GameHost : IIpcHost, IDisposable
    {
        public static GameHost Instance;

        public GameWindow Window;

        private FrameworkDebugConfigManager debugConfig;

        private FrameworkConfigManager config;

        public LocalisationEngine Localisation { get; private set; }

        private void setActive(bool isActive)
        {
            threads.ForEach(t => t.IsActive = isActive);

            activeGCMode.TriggerChange();

            if (isActive)
                Activated?.Invoke();
            else
                Deactivated?.Invoke();
        }

        public bool IsActive => InputThread.IsActive;

        public bool IsPrimaryInstance { get; protected set; } = true;

        public event Action Activated;
        public event Action Deactivated;
        public event Func<bool> Exiting;
        public event Action Exited;

        /// <summary>
        /// An unhandled exception was thrown. Return true to ignore and continue running.
        /// </summary>
        public event Func<Exception, bool> ExceptionThrown;

        public event Action<IpcMessage> MessageReceived;

        protected void OnMessageReceived(IpcMessage message) => MessageReceived?.Invoke(message);

        public virtual Task SendMessageAsync(IpcMessage message)
        {
            throw new NotSupportedException("This platform does not implement IPC.");
        }

        public virtual Clipboard GetClipboard() => null;

        protected abstract Storage GetStorage(string baseName);

        public Storage Storage { get; protected set; }

        /// <summary>
        /// If capslock is enabled on the system, false if not overwritten by a subclass
        /// </summary>
        public virtual bool CapsLockEnabled => false;

        private readonly List<GameThread> threads;

        public IEnumerable<GameThread> Threads => threads;

        public void RegisterThread(GameThread t)
        {
            threads.Add(t);
        }

        public GameThread DrawThread;
        public GameThread UpdateThread;
        public InputThread InputThread;

        private double maximumUpdateHz;

        public double MaximumUpdateHz
        {
            get { return maximumUpdateHz; }

            set { UpdateThread.ActiveHz = maximumUpdateHz = value; }
        }

        private double maximumDrawHz;

        public double MaximumDrawHz
        {
            get { return maximumDrawHz; }

            set { DrawThread.ActiveHz = maximumDrawHz = value; }
        }

        public double MaximumInactiveHz
        {
            get { return DrawThread.InactiveHz; }

            set
            {
                DrawThread.InactiveHz = value;
                UpdateThread.InactiveHz = value;
            }
        }

        private PerformanceMonitor inputMonitor => InputThread.Monitor;
        private PerformanceMonitor drawMonitor => DrawThread.Monitor;

        private readonly Lazy<string> fullPathBacking = new Lazy<string>(() =>
        {
            string codeBase = Assembly.GetExecutingAssembly().CodeBase;
            UriBuilder uri = new UriBuilder(codeBase);
            return Uri.UnescapeDataString(uri.Path);
        });

        public string FullPath => fullPathBacking.Value;

        protected string Name { get; }

        public DependencyContainer Dependencies { get; } = new DependencyContainer();

        protected GameHost(string gameName = @"")
        {
            Instance = this;

            AppDomain.CurrentDomain.UnhandledException += exceptionHandler;

            FileSafety.DeleteCleanupDirectory();

            Dependencies.Cache(this);
            Dependencies.Cache(Storage = GetStorage(gameName));

            Name = gameName;
            Logger.GameIdentifier = gameName;

            threads = new List<GameThread>
            {
                (DrawThread = new DrawThread(DrawFrame, @"Draw")
                {
                    OnThreadStart = DrawInitialize,
                }),
                (UpdateThread = new UpdateThread(UpdateFrame, @"Update")
                {
                    OnThreadStart = UpdateInitialize,
                    Monitor = { HandleGC = true },
                }),
                (InputThread = new InputThread(null, @"Input")), //never gets started.
            };

            var path = System.IO.Path.GetDirectoryName(FullPath);
            if (path != null)
                Environment.CurrentDirectory = path;
        }

        private void exceptionHandler(object sender, UnhandledExceptionEventArgs e)
        {
            var exception = (Exception)e.ExceptionObject;

            Logger.Error(exception, @"fatal error:", recursive: true);

            var exInfo = ExceptionDispatchInfo.Capture(exception);

            if (ExceptionThrown?.Invoke(exception) != true)
            {
                AppDomain.CurrentDomain.UnhandledException -= exceptionHandler;

                //we want to throw this exception on the input thread to interrupt window and also headless execution.
                InputThread.Scheduler.Add(() => { exInfo.Throw(); });
            }
        }

        protected virtual void OnActivated() => UpdateThread.Scheduler.Add(() => setActive(true));

        protected virtual void OnDeactivated() => UpdateThread.Scheduler.Add(() => setActive(false));

        /// <returns>true to cancel</returns>
        protected virtual bool OnExitRequested()
        {
            if (exitInitiated) return false;

            bool? response = null;

            UpdateThread.Scheduler.Add(delegate { response = Exiting?.Invoke() == true; });

            //wait for a potentially blocking response
            while (!response.HasValue)
                Thread.Sleep(1);

            if (response ?? false)
                return true;

            Exit();
            return false;
        }

        protected virtual void OnExited()
        {
            Exited?.Invoke();
        }

        protected TripleBuffer<DrawNode> DrawRoots = new TripleBuffer<DrawNode>();

        protected virtual void UpdateInitialize()
        {
            //this was added due to the dependency on GLWrapper.MaxTextureSize begin initialised.
            DrawThread.WaitUntilInitialized();
        }

        protected Container Root;

        protected virtual void UpdateFrame()
        {
            if (Root == null) return;

            if (Window?.WindowState != WindowState.Minimized)
                Root.Size = Window != null ? new Vector2(Window.ClientSize.Width, Window.ClientSize.Height) :
                    new Vector2(config.Get<int>(FrameworkSetting.Width), config.Get<int>(FrameworkSetting.Height));

            // Ensure we maintain a valid size for any children immediately scaling by the window size
            Root.Size = Vector2.ComponentMax(Vector2.One, Root.Size);

            Root.UpdateSubTree();
            using (var buffer = DrawRoots.Get(UsageType.Write))
            {
                Drawable.DepthIndex = 0;
                buffer.Object = Root.GenerateDrawNodeSubtree(buffer.Index, Root.ScreenSpaceDrawQuad.AABBFloat, true);
            }
        }

        protected virtual void DrawInitialize()
        {
            Window.MakeCurrent();
            GLWrapper.Initialize(this);

            setVSyncMode();

            GLWrapper.Reset(new Vector2(Window.ClientSize.Width, Window.ClientSize.Height));
            GLWrapper.Clear(Color4.Black, 1);
        }

        private long lastDrawFrameId;

        protected virtual void DrawFrame()
        {
            if (Root == null)
                return;

<<<<<<< HEAD
            using (drawMonitor.BeginCollecting(PerformanceCollectionType.GLReset))
            {
                GLWrapper.Reset(Root.DrawSize);
                GLWrapper.Clear(Color4.Black, 1);
            }

=======
>>>>>>> fc6de01a
            while (!exitInitiated)
            {
                using (var buffer = DrawRoots.Get(UsageType.Read))
                {
                    if (buffer?.Object == null || buffer.FrameId == lastDrawFrameId)
                    {
<<<<<<< HEAD
                        BufferedContainerDrawNode.ScreenSize = Root.DrawSize;

                        if (depthPrePass)
                        {
                            int query2 = GL.GenQuery();
                            OpenTK.Graphics.OpenGL4.GL.BeginQuery((OpenTK.Graphics.OpenGL4.QueryTarget)0x82F4, query2);

                            using (drawMonitor.BeginCollecting(PerformanceCollectionType.DepthPass))
                            {
                                Shader.SetGlobalProperty("g_ForDepth", true);
                                GLWrapper.PushDepthInfo(new DepthInfo
                                {
                                    DepthTest = true,
                                    WriteDepth = true,
                                    DepthTestFunction = DepthFunction.Less
                                });

                                buffer.Object.DrawDepth(null);

                                Shader.SetGlobalProperty("g_ForDepth", false);
                                GLWrapper.PopDepthInfo();
                            }

                            OpenTK.Graphics.OpenGL4.GL.EndQuery((OpenTK.Graphics.OpenGL4.QueryTarget)0x82F4);

                            int numFragments2;
                            OpenTK.Graphics.OpenGL4.GL.GetQueryObject(query2, OpenTK.Graphics.OpenGL4.GetQueryObjectParam.QueryResult, out numFragments2);

                            FrameStatistics.Add(StatisticsCounterType.Depth, numFragments2);
                        }

                        int query = GL.GenQuery();
                        OpenTK.Graphics.OpenGL4.GL.BeginQuery((OpenTK.Graphics.OpenGL4.QueryTarget)0x82F4, query);

                        buffer.Object.Draw(null);

                        OpenTK.Graphics.OpenGL4.GL.EndQuery((OpenTK.Graphics.OpenGL4.QueryTarget)0x82F4);

                        int numFragments;
                        OpenTK.Graphics.OpenGL4.GL.GetQueryObject(query, OpenTK.Graphics.OpenGL4.GetQueryObjectParam.QueryResult, out numFragments);

                        FrameStatistics.Add(StatisticsCounterType.Draw, numFragments);

                        lastDrawFrameId = buffer.FrameId;
                        break;
=======
                        Thread.Sleep(1);
                        continue;
>>>>>>> fc6de01a
                    }

                    using (drawMonitor.BeginCollecting(PerformanceCollectionType.GLReset))
                    {
                        GLWrapper.Reset(new Vector2(Window.ClientSize.Width, Window.ClientSize.Height));
                        GLWrapper.ClearColour(Color4.Black);
                    }

                    buffer.Object.Draw(null);
                    lastDrawFrameId = buffer.FrameId;
                    break;
                }
            }

            GLWrapper.FlushCurrentBatch();

            using (drawMonitor.BeginCollecting(PerformanceCollectionType.SwapBuffer))
            {
                Window.SwapBuffers();

                if (Window.VSync == VSyncMode.On)
                    // without glFinish, vsync is basically unplayable due to the extra latency introduced.
                    // we will likely want to give the user control over this in the future as an advanced setting.
                    GL.Finish();
            }
        }

        private volatile bool exitInitiated;

        private volatile bool exitCompleted;

        public void Exit()
        {
            exitInitiated = true;

            InputThread.Scheduler.Add(delegate
            {
                Window?.Close();
                stopAllThreads();
                exitCompleted = true;
            }, false);
        }

        public void Run(Game game)
        {
            setupConfig();

            if (Window != null)
            {
                Window.SetupWindow(config);
                Window.Title = $@"osu!framework (running ""{Name}"")";
            }

            resetInputHandlers();

            DrawThread.Start();
            UpdateThread.Start();

            DrawThread.WaitUntilInitialized();
            bootstrapSceneGraph(game);

            frameSyncMode.TriggerChange();
            enabledInputHandlers.TriggerChange();

            try
            {
                if (Window != null)
                {
                    setActive(Window.Focused);

                    Window.KeyDown += window_KeyDown;

                    Window.ExitRequested += OnExitRequested;
                    Window.Exited += OnExited;
                    Window.FocusedChanged += delegate { setActive(Window.Focused); };

                    Window.UpdateFrame += delegate
                    {
                        inputPerformanceCollectionPeriod?.Dispose();
                        InputThread.RunUpdate();
                        inputPerformanceCollectionPeriod = inputMonitor.BeginCollecting(PerformanceCollectionType.WndProc);
                    };
                    Window.Closed += delegate
                    {
                        //we need to ensure all threads have stopped before the window is closed (mainly the draw thread
                        //to avoid GL operations running post-cleanup).
                        stopAllThreads();
                    };

                    Window.Run();
                }
                else
                {
                    while (!exitCompleted)
                        InputThread.RunUpdate();
                }
            }
            catch (OutOfMemoryException)
            {
            }
        }

        private void resetInputHandlers()
        {
            if (AvailableInputHandlers != null)
                foreach (var h in AvailableInputHandlers)
                    h.Dispose();

            AvailableInputHandlers = CreateAvailableInputHandlers();
            foreach (var handler in AvailableInputHandlers)
            {
                if (!handler.Initialize(this))
                {
                    handler.Enabled.Value = false;
                    break;
                }

                (handler as IHasCursorSensitivity)?.Sensitivity.BindTo(cursorSensitivity);
            }
        }

        /// <summary>
        /// The clock which is to be used by the scene graph (will be assigned to <see cref="Root"/>).
        /// </summary>
        protected virtual IFrameBasedClock SceneGraphClock => UpdateThread.Clock;

        private void bootstrapSceneGraph(Game game)
        {
            var root = new UserInputManager
            {
                Child = new PlatformActionContainer
                {
                    Child = new FrameworkActionContainer
                    {
                        Child = game
                    }
                }
            };

            Dependencies.Cache(root);
            Dependencies.Cache(game);

            game.SetHost(this);

            root.Load(SceneGraphClock, Dependencies);

            //publish bootstrapped scene graph to all threads.
            Root = root;
        }

        private void stopAllThreads()
        {
            threads.ForEach(t => t.Exit());
            threads.Where(t => t.Running).ForEach(t => t.Thread.Join());
        }

        private void window_KeyDown(object sender, KeyboardKeyEventArgs e)
        {
            if (!e.Control)
                return;
            switch (e.Key)
            {
                case Key.F7:
                    var nextMode = frameSyncMode.Value + 1;
                    if (nextMode > FrameSync.Unlimited)
                        nextMode = FrameSync.VSync;
                    frameSyncMode.Value = nextMode;
                    break;
            }
        }

        private InvokeOnDisposal inputPerformanceCollectionPeriod;

        private Bindable<GCLatencyMode> activeGCMode;
        private Bindable<bool> depthPrePass;
        public Bindable<bool> DepthTesting { get; private set; }

        private Bindable<FrameSync> frameSyncMode;

        private Bindable<string> enabledInputHandlers;

        private Bindable<double> cursorSensitivity;

        private void setupConfig()
        {
            Dependencies.Cache(debugConfig = new FrameworkDebugConfigManager());
            Dependencies.Cache(config = new FrameworkConfigManager(Storage));
            Dependencies.Cache(Localisation = new LocalisationEngine(config));

            activeGCMode = debugConfig.GetBindable<GCLatencyMode>(DebugSetting.ActiveGCMode);
            activeGCMode.ValueChanged += newMode =>
            {
                GCSettings.LatencyMode = IsActive ? newMode : GCLatencyMode.Interactive;
            };

            depthPrePass = debugConfig.GetBindable<bool>(DebugSetting.DepthPrePass);
            DepthTesting = debugConfig.GetBindable<bool>(DebugSetting.DepthTesting);

            frameSyncMode = config.GetBindable<FrameSync>(FrameworkSetting.FrameSync);
            frameSyncMode.ValueChanged += newMode =>
            {
                float refreshRate = DisplayDevice.Default.RefreshRate;
                // For invalid refresh rates let's assume 60 Hz as it is most common.
                if (refreshRate <= 0)
                    refreshRate = 60;

                float drawLimiter = refreshRate;
                float updateLimiter = drawLimiter * 2;

                setVSyncMode();

                switch (newMode)
                {
                    case FrameSync.VSync:
                        drawLimiter = int.MaxValue;
                        updateLimiter *= 2;
                        break;
                    case FrameSync.Limit2x:
                        drawLimiter *= 2;
                        updateLimiter *= 2;
                        break;
                    case FrameSync.Limit4x:
                        drawLimiter *= 4;
                        updateLimiter *= 4;
                        break;
                    case FrameSync.Limit8x:
                        drawLimiter *= 8;
                        updateLimiter *= 8;
                        break;
                    case FrameSync.Unlimited:
                        drawLimiter = updateLimiter = int.MaxValue;
                        break;
                }

                if (DrawThread != null) DrawThread.ActiveHz = drawLimiter;
                if (UpdateThread != null) UpdateThread.ActiveHz = updateLimiter;
            };

            enabledInputHandlers = config.GetBindable<string>(FrameworkSetting.ActiveInputHandlers);
            enabledInputHandlers.ValueChanged += enabledString =>
            {
                var configHandlers = enabledString.Split(' ').Where(s => !string.IsNullOrWhiteSpace(s));
                bool useDefaults = !configHandlers.Any();

                // make sure all the handlers in the configuration file are available, else reset to sane defaults.
                foreach (string handler in configHandlers)
                {
                    if (AvailableInputHandlers.All(h => h.ToString() != handler))
                    {
                        useDefaults = true;
                        break;
                    }
                }

                if (useDefaults)
                {
                    resetInputHandlers();
                    enabledInputHandlers.Value = string.Join(" ", AvailableInputHandlers.Where(h => h.Enabled).Select(h => h.ToString()));
                }
                else
                {
                    foreach (var handler in AvailableInputHandlers)
                    {
                        var handlerType = handler.ToString();
                        handler.Enabled.Value = configHandlers.Any(ch => ch == handlerType);
                    }
                }
            };

            cursorSensitivity = config.GetBindable<double>(FrameworkSetting.CursorSensitivity);
        }

        private void setVSyncMode()
        {
            if (Window == null) return;

            DrawThread.Scheduler.Add(() => Window.VSync = frameSyncMode == FrameSync.VSync ? VSyncMode.On : VSyncMode.Off);
        }

        protected abstract IEnumerable<InputHandler> CreateAvailableInputHandlers();

        public IEnumerable<InputHandler> AvailableInputHandlers { get; private set; }

        public abstract ITextInputSource GetTextInput();

        #region IDisposable Support

        private bool isDisposed;

        protected virtual void Dispose(bool disposing)
        {
            if (isDisposed)
                return;

            isDisposed = true;
            stopAllThreads();
            Root?.Dispose();

            config?.Dispose();
            debugConfig?.Dispose();

            Logger.Flush();
        }

        ~GameHost()
        {
            Dispose(false);
        }

        public void Dispose()
        {
            Dispose(true);
            GC.SuppressFinalize(this);
        }

        #endregion

        /// <summary>
        /// Defines the platform-specific key bindings that will be used by <see cref="PlatformActionContainer"/>.
        /// Should be overridden per-platform to provide native key bindings.
        /// </summary>
        public virtual IEnumerable<KeyBinding> PlatformKeyBindings => new[]
        {
            new KeyBinding(new KeyCombination(new[] { InputKey.Control, InputKey.X }), new PlatformAction(PlatformActionType.Cut)),
            new KeyBinding(new KeyCombination(new[] { InputKey.Control, InputKey.C }), new PlatformAction(PlatformActionType.Copy)),
            new KeyBinding(new KeyCombination(new[] { InputKey.Control, InputKey.V }), new PlatformAction(PlatformActionType.Paste)),
            new KeyBinding(new KeyCombination(new[] { InputKey.Control, InputKey.A }), new PlatformAction(PlatformActionType.SelectAll)),
            new KeyBinding(InputKey.Left, new PlatformAction(PlatformActionType.CharPrevious, PlatformActionMethod.Move)),
            new KeyBinding(InputKey.Right, new PlatformAction(PlatformActionType.CharNext, PlatformActionMethod.Move)),
            new KeyBinding(InputKey.BackSpace, new PlatformAction(PlatformActionType.CharPrevious, PlatformActionMethod.Delete)),
            new KeyBinding(InputKey.Delete, new PlatformAction(PlatformActionType.CharNext, PlatformActionMethod.Delete)),
            new KeyBinding(new KeyCombination(new[] { InputKey.Shift, InputKey.Left }), new PlatformAction(PlatformActionType.CharPrevious, PlatformActionMethod.Select)),
            new KeyBinding(new KeyCombination(new[] { InputKey.Shift, InputKey.Right }), new PlatformAction(PlatformActionType.CharNext, PlatformActionMethod.Select)),
            new KeyBinding(new KeyCombination(new[] { InputKey.Control, InputKey.Left }), new PlatformAction(PlatformActionType.WordPrevious, PlatformActionMethod.Move)),
            new KeyBinding(new KeyCombination(new[] { InputKey.Control, InputKey.Right }), new PlatformAction(PlatformActionType.WordNext, PlatformActionMethod.Move)),
            new KeyBinding(new KeyCombination(new[] { InputKey.Control, InputKey.BackSpace }), new PlatformAction(PlatformActionType.WordPrevious, PlatformActionMethod.Delete)),
            new KeyBinding(new KeyCombination(new[] { InputKey.Control, InputKey.Delete }), new PlatformAction(PlatformActionType.WordNext, PlatformActionMethod.Delete)),
            new KeyBinding(new KeyCombination(new[] { InputKey.Control, InputKey.Shift, InputKey.Left }), new PlatformAction(PlatformActionType.WordPrevious, PlatformActionMethod.Select)),
            new KeyBinding(new KeyCombination(new[] { InputKey.Control, InputKey.Shift, InputKey.Right }), new PlatformAction(PlatformActionType.WordNext, PlatformActionMethod.Select)),
            new KeyBinding(InputKey.Home, new PlatformAction(PlatformActionType.LineStart, PlatformActionMethod.Move)),
            new KeyBinding(InputKey.End, new PlatformAction(PlatformActionType.LineEnd, PlatformActionMethod.Move)),
            new KeyBinding(new KeyCombination(new[] { InputKey.Shift, InputKey.Home }), new PlatformAction(PlatformActionType.LineStart, PlatformActionMethod.Select)),
            new KeyBinding(new KeyCombination(new[] { InputKey.Shift, InputKey.End }), new PlatformAction(PlatformActionType.LineEnd, PlatformActionMethod.Select)),
        };
    }
}
<|MERGE_RESOLUTION|>--- conflicted
+++ resolved
@@ -1,687 +1,675 @@
-﻿// Copyright (c) 2007-2017 ppy Pty Ltd <contact@ppy.sh>.
-// Licensed under the MIT Licence - https://raw.githubusercontent.com/ppy/osu-framework/master/LICENCE
-
-using System;
-using System.Collections.Generic;
-using System.Linq;
-using System.Reflection;
-using System.Runtime;
-using System.Runtime.ExceptionServices;
-using System.Threading;
-using System.Threading.Tasks;
-using OpenTK;
-using OpenTK.Graphics;
-using OpenTK.Graphics.ES30;
-using OpenTK.Input;
-using osu.Framework.Allocation;
-using osu.Framework.Configuration;
-using osu.Framework.Extensions.IEnumerableExtensions;
-using osu.Framework.Graphics;
-using osu.Framework.Graphics.Containers;
-using osu.Framework.Graphics.OpenGL;
-using osu.Framework.Graphics.Shaders;
-using osu.Framework.Input;
-using osu.Framework.Input.Bindings;
-using osu.Framework.Input.Handlers;
-using osu.Framework.Localisation;
-using osu.Framework.Logging;
-using osu.Framework.Statistics;
-using osu.Framework.Threading;
-using osu.Framework.Timing;
-using osu.Framework.IO.File;
-
-namespace osu.Framework.Platform
-{
-    public abstract class GameHost : IIpcHost, IDisposable
-    {
-        public static GameHost Instance;
-
-        public GameWindow Window;
-
-        private FrameworkDebugConfigManager debugConfig;
-
-        private FrameworkConfigManager config;
-
-        public LocalisationEngine Localisation { get; private set; }
-
-        private void setActive(bool isActive)
-        {
-            threads.ForEach(t => t.IsActive = isActive);
-
-            activeGCMode.TriggerChange();
-
-            if (isActive)
-                Activated?.Invoke();
-            else
-                Deactivated?.Invoke();
-        }
-
-        public bool IsActive => InputThread.IsActive;
-
-        public bool IsPrimaryInstance { get; protected set; } = true;
-
-        public event Action Activated;
-        public event Action Deactivated;
-        public event Func<bool> Exiting;
-        public event Action Exited;
-
-        /// <summary>
-        /// An unhandled exception was thrown. Return true to ignore and continue running.
-        /// </summary>
-        public event Func<Exception, bool> ExceptionThrown;
-
-        public event Action<IpcMessage> MessageReceived;
-
-        protected void OnMessageReceived(IpcMessage message) => MessageReceived?.Invoke(message);
-
-        public virtual Task SendMessageAsync(IpcMessage message)
-        {
-            throw new NotSupportedException("This platform does not implement IPC.");
-        }
-
-        public virtual Clipboard GetClipboard() => null;
-
-        protected abstract Storage GetStorage(string baseName);
-
-        public Storage Storage { get; protected set; }
-
-        /// <summary>
-        /// If capslock is enabled on the system, false if not overwritten by a subclass
-        /// </summary>
-        public virtual bool CapsLockEnabled => false;
-
-        private readonly List<GameThread> threads;
-
-        public IEnumerable<GameThread> Threads => threads;
-
-        public void RegisterThread(GameThread t)
-        {
-            threads.Add(t);
-        }
-
-        public GameThread DrawThread;
-        public GameThread UpdateThread;
-        public InputThread InputThread;
-
-        private double maximumUpdateHz;
-
-        public double MaximumUpdateHz
-        {
-            get { return maximumUpdateHz; }
-
-            set { UpdateThread.ActiveHz = maximumUpdateHz = value; }
-        }
-
-        private double maximumDrawHz;
-
-        public double MaximumDrawHz
-        {
-            get { return maximumDrawHz; }
-
-            set { DrawThread.ActiveHz = maximumDrawHz = value; }
-        }
-
-        public double MaximumInactiveHz
-        {
-            get { return DrawThread.InactiveHz; }
-
-            set
-            {
-                DrawThread.InactiveHz = value;
-                UpdateThread.InactiveHz = value;
-            }
-        }
-
-        private PerformanceMonitor inputMonitor => InputThread.Monitor;
-        private PerformanceMonitor drawMonitor => DrawThread.Monitor;
-
-        private readonly Lazy<string> fullPathBacking = new Lazy<string>(() =>
-        {
-            string codeBase = Assembly.GetExecutingAssembly().CodeBase;
-            UriBuilder uri = new UriBuilder(codeBase);
-            return Uri.UnescapeDataString(uri.Path);
-        });
-
-        public string FullPath => fullPathBacking.Value;
-
-        protected string Name { get; }
-
-        public DependencyContainer Dependencies { get; } = new DependencyContainer();
-
-        protected GameHost(string gameName = @"")
-        {
-            Instance = this;
-
-            AppDomain.CurrentDomain.UnhandledException += exceptionHandler;
-
-            FileSafety.DeleteCleanupDirectory();
-
-            Dependencies.Cache(this);
-            Dependencies.Cache(Storage = GetStorage(gameName));
-
-            Name = gameName;
-            Logger.GameIdentifier = gameName;
-
-            threads = new List<GameThread>
-            {
-                (DrawThread = new DrawThread(DrawFrame, @"Draw")
-                {
-                    OnThreadStart = DrawInitialize,
-                }),
-                (UpdateThread = new UpdateThread(UpdateFrame, @"Update")
-                {
-                    OnThreadStart = UpdateInitialize,
-                    Monitor = { HandleGC = true },
-                }),
-                (InputThread = new InputThread(null, @"Input")), //never gets started.
-            };
-
-            var path = System.IO.Path.GetDirectoryName(FullPath);
-            if (path != null)
-                Environment.CurrentDirectory = path;
-        }
-
-        private void exceptionHandler(object sender, UnhandledExceptionEventArgs e)
-        {
-            var exception = (Exception)e.ExceptionObject;
-
-            Logger.Error(exception, @"fatal error:", recursive: true);
-
-            var exInfo = ExceptionDispatchInfo.Capture(exception);
-
-            if (ExceptionThrown?.Invoke(exception) != true)
-            {
-                AppDomain.CurrentDomain.UnhandledException -= exceptionHandler;
-
-                //we want to throw this exception on the input thread to interrupt window and also headless execution.
-                InputThread.Scheduler.Add(() => { exInfo.Throw(); });
-            }
-        }
-
-        protected virtual void OnActivated() => UpdateThread.Scheduler.Add(() => setActive(true));
-
-        protected virtual void OnDeactivated() => UpdateThread.Scheduler.Add(() => setActive(false));
-
-        /// <returns>true to cancel</returns>
-        protected virtual bool OnExitRequested()
-        {
-            if (exitInitiated) return false;
-
-            bool? response = null;
-
-            UpdateThread.Scheduler.Add(delegate { response = Exiting?.Invoke() == true; });
-
-            //wait for a potentially blocking response
-            while (!response.HasValue)
-                Thread.Sleep(1);
-
-            if (response ?? false)
-                return true;
-
-            Exit();
-            return false;
-        }
-
-        protected virtual void OnExited()
-        {
-            Exited?.Invoke();
-        }
-
-        protected TripleBuffer<DrawNode> DrawRoots = new TripleBuffer<DrawNode>();
-
-        protected virtual void UpdateInitialize()
-        {
-            //this was added due to the dependency on GLWrapper.MaxTextureSize begin initialised.
-            DrawThread.WaitUntilInitialized();
-        }
-
-        protected Container Root;
-
-        protected virtual void UpdateFrame()
-        {
-            if (Root == null) return;
-
-            if (Window?.WindowState != WindowState.Minimized)
-                Root.Size = Window != null ? new Vector2(Window.ClientSize.Width, Window.ClientSize.Height) :
-                    new Vector2(config.Get<int>(FrameworkSetting.Width), config.Get<int>(FrameworkSetting.Height));
-
-            // Ensure we maintain a valid size for any children immediately scaling by the window size
-            Root.Size = Vector2.ComponentMax(Vector2.One, Root.Size);
-
-            Root.UpdateSubTree();
-            using (var buffer = DrawRoots.Get(UsageType.Write))
-            {
-                Drawable.DepthIndex = 0;
-                buffer.Object = Root.GenerateDrawNodeSubtree(buffer.Index, Root.ScreenSpaceDrawQuad.AABBFloat, true);
-            }
-        }
-
-        protected virtual void DrawInitialize()
-        {
-            Window.MakeCurrent();
-            GLWrapper.Initialize(this);
-
-            setVSyncMode();
-
-            GLWrapper.Reset(new Vector2(Window.ClientSize.Width, Window.ClientSize.Height));
-            GLWrapper.Clear(Color4.Black, 1);
-        }
-
-        private long lastDrawFrameId;
-
-        protected virtual void DrawFrame()
-        {
-            if (Root == null)
-                return;
-
-<<<<<<< HEAD
-            using (drawMonitor.BeginCollecting(PerformanceCollectionType.GLReset))
-            {
-                GLWrapper.Reset(Root.DrawSize);
-                GLWrapper.Clear(Color4.Black, 1);
-            }
-
-=======
->>>>>>> fc6de01a
-            while (!exitInitiated)
-            {
-                using (var buffer = DrawRoots.Get(UsageType.Read))
-                {
-                    if (buffer?.Object == null || buffer.FrameId == lastDrawFrameId)
-                    {
-<<<<<<< HEAD
-                        BufferedContainerDrawNode.ScreenSize = Root.DrawSize;
-
-                        if (depthPrePass)
-                        {
-                            int query2 = GL.GenQuery();
-                            OpenTK.Graphics.OpenGL4.GL.BeginQuery((OpenTK.Graphics.OpenGL4.QueryTarget)0x82F4, query2);
-
-                            using (drawMonitor.BeginCollecting(PerformanceCollectionType.DepthPass))
-                            {
-                                Shader.SetGlobalProperty("g_ForDepth", true);
-                                GLWrapper.PushDepthInfo(new DepthInfo
-                                {
-                                    DepthTest = true,
-                                    WriteDepth = true,
-                                    DepthTestFunction = DepthFunction.Less
-                                });
-
-                                buffer.Object.DrawDepth(null);
-
-                                Shader.SetGlobalProperty("g_ForDepth", false);
-                                GLWrapper.PopDepthInfo();
-                            }
-
-                            OpenTK.Graphics.OpenGL4.GL.EndQuery((OpenTK.Graphics.OpenGL4.QueryTarget)0x82F4);
-
-                            int numFragments2;
-                            OpenTK.Graphics.OpenGL4.GL.GetQueryObject(query2, OpenTK.Graphics.OpenGL4.GetQueryObjectParam.QueryResult, out numFragments2);
-
-                            FrameStatistics.Add(StatisticsCounterType.Depth, numFragments2);
-                        }
-
-                        int query = GL.GenQuery();
-                        OpenTK.Graphics.OpenGL4.GL.BeginQuery((OpenTK.Graphics.OpenGL4.QueryTarget)0x82F4, query);
-
-                        buffer.Object.Draw(null);
-
-                        OpenTK.Graphics.OpenGL4.GL.EndQuery((OpenTK.Graphics.OpenGL4.QueryTarget)0x82F4);
-
-                        int numFragments;
-                        OpenTK.Graphics.OpenGL4.GL.GetQueryObject(query, OpenTK.Graphics.OpenGL4.GetQueryObjectParam.QueryResult, out numFragments);
-
-                        FrameStatistics.Add(StatisticsCounterType.Draw, numFragments);
-
-                        lastDrawFrameId = buffer.FrameId;
-                        break;
-=======
-                        Thread.Sleep(1);
-                        continue;
->>>>>>> fc6de01a
-                    }
-
-                    using (drawMonitor.BeginCollecting(PerformanceCollectionType.GLReset))
-                    {
-                        GLWrapper.Reset(new Vector2(Window.ClientSize.Width, Window.ClientSize.Height));
-                        GLWrapper.ClearColour(Color4.Black);
-                    }
-
-                    buffer.Object.Draw(null);
-                    lastDrawFrameId = buffer.FrameId;
-                    break;
-                }
-            }
-
-            GLWrapper.FlushCurrentBatch();
-
-            using (drawMonitor.BeginCollecting(PerformanceCollectionType.SwapBuffer))
-            {
-                Window.SwapBuffers();
-
-                if (Window.VSync == VSyncMode.On)
-                    // without glFinish, vsync is basically unplayable due to the extra latency introduced.
-                    // we will likely want to give the user control over this in the future as an advanced setting.
-                    GL.Finish();
-            }
-        }
-
-        private volatile bool exitInitiated;
-
-        private volatile bool exitCompleted;
-
-        public void Exit()
-        {
-            exitInitiated = true;
-
-            InputThread.Scheduler.Add(delegate
-            {
-                Window?.Close();
-                stopAllThreads();
-                exitCompleted = true;
-            }, false);
-        }
-
-        public void Run(Game game)
-        {
-            setupConfig();
-
-            if (Window != null)
-            {
-                Window.SetupWindow(config);
-                Window.Title = $@"osu!framework (running ""{Name}"")";
-            }
-
-            resetInputHandlers();
-
-            DrawThread.Start();
-            UpdateThread.Start();
-
-            DrawThread.WaitUntilInitialized();
-            bootstrapSceneGraph(game);
-
-            frameSyncMode.TriggerChange();
-            enabledInputHandlers.TriggerChange();
-
-            try
-            {
-                if (Window != null)
-                {
-                    setActive(Window.Focused);
-
-                    Window.KeyDown += window_KeyDown;
-
-                    Window.ExitRequested += OnExitRequested;
-                    Window.Exited += OnExited;
-                    Window.FocusedChanged += delegate { setActive(Window.Focused); };
-
-                    Window.UpdateFrame += delegate
-                    {
-                        inputPerformanceCollectionPeriod?.Dispose();
-                        InputThread.RunUpdate();
-                        inputPerformanceCollectionPeriod = inputMonitor.BeginCollecting(PerformanceCollectionType.WndProc);
-                    };
-                    Window.Closed += delegate
-                    {
-                        //we need to ensure all threads have stopped before the window is closed (mainly the draw thread
-                        //to avoid GL operations running post-cleanup).
-                        stopAllThreads();
-                    };
-
-                    Window.Run();
-                }
-                else
-                {
-                    while (!exitCompleted)
-                        InputThread.RunUpdate();
-                }
-            }
-            catch (OutOfMemoryException)
-            {
-            }
-        }
-
-        private void resetInputHandlers()
-        {
-            if (AvailableInputHandlers != null)
-                foreach (var h in AvailableInputHandlers)
-                    h.Dispose();
-
-            AvailableInputHandlers = CreateAvailableInputHandlers();
-            foreach (var handler in AvailableInputHandlers)
-            {
-                if (!handler.Initialize(this))
-                {
-                    handler.Enabled.Value = false;
-                    break;
-                }
-
-                (handler as IHasCursorSensitivity)?.Sensitivity.BindTo(cursorSensitivity);
-            }
-        }
-
-        /// <summary>
-        /// The clock which is to be used by the scene graph (will be assigned to <see cref="Root"/>).
-        /// </summary>
-        protected virtual IFrameBasedClock SceneGraphClock => UpdateThread.Clock;
-
-        private void bootstrapSceneGraph(Game game)
-        {
-            var root = new UserInputManager
-            {
-                Child = new PlatformActionContainer
-                {
-                    Child = new FrameworkActionContainer
-                    {
-                        Child = game
-                    }
-                }
-            };
-
-            Dependencies.Cache(root);
-            Dependencies.Cache(game);
-
-            game.SetHost(this);
-
-            root.Load(SceneGraphClock, Dependencies);
-
-            //publish bootstrapped scene graph to all threads.
-            Root = root;
-        }
-
-        private void stopAllThreads()
-        {
-            threads.ForEach(t => t.Exit());
-            threads.Where(t => t.Running).ForEach(t => t.Thread.Join());
-        }
-
-        private void window_KeyDown(object sender, KeyboardKeyEventArgs e)
-        {
-            if (!e.Control)
-                return;
-            switch (e.Key)
-            {
-                case Key.F7:
-                    var nextMode = frameSyncMode.Value + 1;
-                    if (nextMode > FrameSync.Unlimited)
-                        nextMode = FrameSync.VSync;
-                    frameSyncMode.Value = nextMode;
-                    break;
-            }
-        }
-
-        private InvokeOnDisposal inputPerformanceCollectionPeriod;
-
-        private Bindable<GCLatencyMode> activeGCMode;
-        private Bindable<bool> depthPrePass;
-        public Bindable<bool> DepthTesting { get; private set; }
-
-        private Bindable<FrameSync> frameSyncMode;
-
-        private Bindable<string> enabledInputHandlers;
-
-        private Bindable<double> cursorSensitivity;
-
-        private void setupConfig()
-        {
-            Dependencies.Cache(debugConfig = new FrameworkDebugConfigManager());
-            Dependencies.Cache(config = new FrameworkConfigManager(Storage));
-            Dependencies.Cache(Localisation = new LocalisationEngine(config));
-
-            activeGCMode = debugConfig.GetBindable<GCLatencyMode>(DebugSetting.ActiveGCMode);
-            activeGCMode.ValueChanged += newMode =>
-            {
-                GCSettings.LatencyMode = IsActive ? newMode : GCLatencyMode.Interactive;
-            };
-
-            depthPrePass = debugConfig.GetBindable<bool>(DebugSetting.DepthPrePass);
-            DepthTesting = debugConfig.GetBindable<bool>(DebugSetting.DepthTesting);
-
-            frameSyncMode = config.GetBindable<FrameSync>(FrameworkSetting.FrameSync);
-            frameSyncMode.ValueChanged += newMode =>
-            {
-                float refreshRate = DisplayDevice.Default.RefreshRate;
-                // For invalid refresh rates let's assume 60 Hz as it is most common.
-                if (refreshRate <= 0)
-                    refreshRate = 60;
-
-                float drawLimiter = refreshRate;
-                float updateLimiter = drawLimiter * 2;
-
-                setVSyncMode();
-
-                switch (newMode)
-                {
-                    case FrameSync.VSync:
-                        drawLimiter = int.MaxValue;
-                        updateLimiter *= 2;
-                        break;
-                    case FrameSync.Limit2x:
-                        drawLimiter *= 2;
-                        updateLimiter *= 2;
-                        break;
-                    case FrameSync.Limit4x:
-                        drawLimiter *= 4;
-                        updateLimiter *= 4;
-                        break;
-                    case FrameSync.Limit8x:
-                        drawLimiter *= 8;
-                        updateLimiter *= 8;
-                        break;
-                    case FrameSync.Unlimited:
-                        drawLimiter = updateLimiter = int.MaxValue;
-                        break;
-                }
-
-                if (DrawThread != null) DrawThread.ActiveHz = drawLimiter;
-                if (UpdateThread != null) UpdateThread.ActiveHz = updateLimiter;
-            };
-
-            enabledInputHandlers = config.GetBindable<string>(FrameworkSetting.ActiveInputHandlers);
-            enabledInputHandlers.ValueChanged += enabledString =>
-            {
-                var configHandlers = enabledString.Split(' ').Where(s => !string.IsNullOrWhiteSpace(s));
-                bool useDefaults = !configHandlers.Any();
-
-                // make sure all the handlers in the configuration file are available, else reset to sane defaults.
-                foreach (string handler in configHandlers)
-                {
-                    if (AvailableInputHandlers.All(h => h.ToString() != handler))
-                    {
-                        useDefaults = true;
-                        break;
-                    }
-                }
-
-                if (useDefaults)
-                {
-                    resetInputHandlers();
-                    enabledInputHandlers.Value = string.Join(" ", AvailableInputHandlers.Where(h => h.Enabled).Select(h => h.ToString()));
-                }
-                else
-                {
-                    foreach (var handler in AvailableInputHandlers)
-                    {
-                        var handlerType = handler.ToString();
-                        handler.Enabled.Value = configHandlers.Any(ch => ch == handlerType);
-                    }
-                }
-            };
-
-            cursorSensitivity = config.GetBindable<double>(FrameworkSetting.CursorSensitivity);
-        }
-
-        private void setVSyncMode()
-        {
-            if (Window == null) return;
-
-            DrawThread.Scheduler.Add(() => Window.VSync = frameSyncMode == FrameSync.VSync ? VSyncMode.On : VSyncMode.Off);
-        }
-
-        protected abstract IEnumerable<InputHandler> CreateAvailableInputHandlers();
-
-        public IEnumerable<InputHandler> AvailableInputHandlers { get; private set; }
-
-        public abstract ITextInputSource GetTextInput();
-
-        #region IDisposable Support
-
-        private bool isDisposed;
-
-        protected virtual void Dispose(bool disposing)
-        {
-            if (isDisposed)
-                return;
-
-            isDisposed = true;
-            stopAllThreads();
-            Root?.Dispose();
-
-            config?.Dispose();
-            debugConfig?.Dispose();
-
-            Logger.Flush();
-        }
-
-        ~GameHost()
-        {
-            Dispose(false);
-        }
-
-        public void Dispose()
-        {
-            Dispose(true);
-            GC.SuppressFinalize(this);
-        }
-
-        #endregion
-
-        /// <summary>
-        /// Defines the platform-specific key bindings that will be used by <see cref="PlatformActionContainer"/>.
-        /// Should be overridden per-platform to provide native key bindings.
-        /// </summary>
-        public virtual IEnumerable<KeyBinding> PlatformKeyBindings => new[]
-        {
-            new KeyBinding(new KeyCombination(new[] { InputKey.Control, InputKey.X }), new PlatformAction(PlatformActionType.Cut)),
-            new KeyBinding(new KeyCombination(new[] { InputKey.Control, InputKey.C }), new PlatformAction(PlatformActionType.Copy)),
-            new KeyBinding(new KeyCombination(new[] { InputKey.Control, InputKey.V }), new PlatformAction(PlatformActionType.Paste)),
-            new KeyBinding(new KeyCombination(new[] { InputKey.Control, InputKey.A }), new PlatformAction(PlatformActionType.SelectAll)),
-            new KeyBinding(InputKey.Left, new PlatformAction(PlatformActionType.CharPrevious, PlatformActionMethod.Move)),
-            new KeyBinding(InputKey.Right, new PlatformAction(PlatformActionType.CharNext, PlatformActionMethod.Move)),
-            new KeyBinding(InputKey.BackSpace, new PlatformAction(PlatformActionType.CharPrevious, PlatformActionMethod.Delete)),
-            new KeyBinding(InputKey.Delete, new PlatformAction(PlatformActionType.CharNext, PlatformActionMethod.Delete)),
-            new KeyBinding(new KeyCombination(new[] { InputKey.Shift, InputKey.Left }), new PlatformAction(PlatformActionType.CharPrevious, PlatformActionMethod.Select)),
-            new KeyBinding(new KeyCombination(new[] { InputKey.Shift, InputKey.Right }), new PlatformAction(PlatformActionType.CharNext, PlatformActionMethod.Select)),
-            new KeyBinding(new KeyCombination(new[] { InputKey.Control, InputKey.Left }), new PlatformAction(PlatformActionType.WordPrevious, PlatformActionMethod.Move)),
-            new KeyBinding(new KeyCombination(new[] { InputKey.Control, InputKey.Right }), new PlatformAction(PlatformActionType.WordNext, PlatformActionMethod.Move)),
-            new KeyBinding(new KeyCombination(new[] { InputKey.Control, InputKey.BackSpace }), new PlatformAction(PlatformActionType.WordPrevious, PlatformActionMethod.Delete)),
-            new KeyBinding(new KeyCombination(new[] { InputKey.Control, InputKey.Delete }), new PlatformAction(PlatformActionType.WordNext, PlatformActionMethod.Delete)),
-            new KeyBinding(new KeyCombination(new[] { InputKey.Control, InputKey.Shift, InputKey.Left }), new PlatformAction(PlatformActionType.WordPrevious, PlatformActionMethod.Select)),
-            new KeyBinding(new KeyCombination(new[] { InputKey.Control, InputKey.Shift, InputKey.Right }), new PlatformAction(PlatformActionType.WordNext, PlatformActionMethod.Select)),
-            new KeyBinding(InputKey.Home, new PlatformAction(PlatformActionType.LineStart, PlatformActionMethod.Move)),
-            new KeyBinding(InputKey.End, new PlatformAction(PlatformActionType.LineEnd, PlatformActionMethod.Move)),
-            new KeyBinding(new KeyCombination(new[] { InputKey.Shift, InputKey.Home }), new PlatformAction(PlatformActionType.LineStart, PlatformActionMethod.Select)),
-            new KeyBinding(new KeyCombination(new[] { InputKey.Shift, InputKey.End }), new PlatformAction(PlatformActionType.LineEnd, PlatformActionMethod.Select)),
-        };
-    }
-}
+﻿// Copyright (c) 2007-2017 ppy Pty Ltd <contact@ppy.sh>.
+// Licensed under the MIT Licence - https://raw.githubusercontent.com/ppy/osu-framework/master/LICENCE
+
+using System;
+using System.Collections.Generic;
+using System.Linq;
+using System.Reflection;
+using System.Runtime;
+using System.Runtime.ExceptionServices;
+using System.Threading;
+using System.Threading.Tasks;
+using OpenTK;
+using OpenTK.Graphics;
+using OpenTK.Graphics.ES30;
+using OpenTK.Input;
+using osu.Framework.Allocation;
+using osu.Framework.Configuration;
+using osu.Framework.Extensions.IEnumerableExtensions;
+using osu.Framework.Graphics;
+using osu.Framework.Graphics.Containers;
+using osu.Framework.Graphics.OpenGL;
+using osu.Framework.Graphics.Shaders;
+using osu.Framework.Input;
+using osu.Framework.Input.Bindings;
+using osu.Framework.Input.Handlers;
+using osu.Framework.Localisation;
+using osu.Framework.Logging;
+using osu.Framework.Statistics;
+using osu.Framework.Threading;
+using osu.Framework.Timing;
+using osu.Framework.IO.File;
+
+namespace osu.Framework.Platform
+{
+    public abstract class GameHost : IIpcHost, IDisposable
+    {
+        public static GameHost Instance;
+
+        public GameWindow Window;
+
+        private FrameworkDebugConfigManager debugConfig;
+
+        private FrameworkConfigManager config;
+
+        public LocalisationEngine Localisation { get; private set; }
+
+        private void setActive(bool isActive)
+        {
+            threads.ForEach(t => t.IsActive = isActive);
+
+            activeGCMode.TriggerChange();
+
+            if (isActive)
+                Activated?.Invoke();
+            else
+                Deactivated?.Invoke();
+        }
+
+        public bool IsActive => InputThread.IsActive;
+
+        public bool IsPrimaryInstance { get; protected set; } = true;
+
+        public event Action Activated;
+        public event Action Deactivated;
+        public event Func<bool> Exiting;
+        public event Action Exited;
+
+        /// <summary>
+        /// An unhandled exception was thrown. Return true to ignore and continue running.
+        /// </summary>
+        public event Func<Exception, bool> ExceptionThrown;
+
+        public event Action<IpcMessage> MessageReceived;
+
+        protected void OnMessageReceived(IpcMessage message) => MessageReceived?.Invoke(message);
+
+        public virtual Task SendMessageAsync(IpcMessage message)
+        {
+            throw new NotSupportedException("This platform does not implement IPC.");
+        }
+
+        public virtual Clipboard GetClipboard() => null;
+
+        protected abstract Storage GetStorage(string baseName);
+
+        public Storage Storage { get; protected set; }
+
+        /// <summary>
+        /// If capslock is enabled on the system, false if not overwritten by a subclass
+        /// </summary>
+        public virtual bool CapsLockEnabled => false;
+
+        private readonly List<GameThread> threads;
+
+        public IEnumerable<GameThread> Threads => threads;
+
+        public void RegisterThread(GameThread t)
+        {
+            threads.Add(t);
+        }
+
+        public GameThread DrawThread;
+        public GameThread UpdateThread;
+        public InputThread InputThread;
+
+        private double maximumUpdateHz;
+
+        public double MaximumUpdateHz
+        {
+            get { return maximumUpdateHz; }
+
+            set { UpdateThread.ActiveHz = maximumUpdateHz = value; }
+        }
+
+        private double maximumDrawHz;
+
+        public double MaximumDrawHz
+        {
+            get { return maximumDrawHz; }
+
+            set { DrawThread.ActiveHz = maximumDrawHz = value; }
+        }
+
+        public double MaximumInactiveHz
+        {
+            get { return DrawThread.InactiveHz; }
+
+            set
+            {
+                DrawThread.InactiveHz = value;
+                UpdateThread.InactiveHz = value;
+            }
+        }
+
+        private PerformanceMonitor inputMonitor => InputThread.Monitor;
+        private PerformanceMonitor drawMonitor => DrawThread.Monitor;
+
+        private readonly Lazy<string> fullPathBacking = new Lazy<string>(() =>
+        {
+            string codeBase = Assembly.GetExecutingAssembly().CodeBase;
+            UriBuilder uri = new UriBuilder(codeBase);
+            return Uri.UnescapeDataString(uri.Path);
+        });
+
+        public string FullPath => fullPathBacking.Value;
+
+        protected string Name { get; }
+
+        public DependencyContainer Dependencies { get; } = new DependencyContainer();
+
+        protected GameHost(string gameName = @"")
+        {
+            Instance = this;
+
+            AppDomain.CurrentDomain.UnhandledException += exceptionHandler;
+
+            FileSafety.DeleteCleanupDirectory();
+
+            Dependencies.Cache(this);
+            Dependencies.Cache(Storage = GetStorage(gameName));
+
+            Name = gameName;
+            Logger.GameIdentifier = gameName;
+
+            threads = new List<GameThread>
+            {
+                (DrawThread = new DrawThread(DrawFrame, @"Draw")
+                {
+                    OnThreadStart = DrawInitialize,
+                }),
+                (UpdateThread = new UpdateThread(UpdateFrame, @"Update")
+                {
+                    OnThreadStart = UpdateInitialize,
+                    Monitor = { HandleGC = true },
+                }),
+                (InputThread = new InputThread(null, @"Input")), //never gets started.
+            };
+
+            var path = System.IO.Path.GetDirectoryName(FullPath);
+            if (path != null)
+                Environment.CurrentDirectory = path;
+        }
+
+        private void exceptionHandler(object sender, UnhandledExceptionEventArgs e)
+        {
+            var exception = (Exception)e.ExceptionObject;
+
+            Logger.Error(exception, @"fatal error:", recursive: true);
+
+            var exInfo = ExceptionDispatchInfo.Capture(exception);
+
+            if (ExceptionThrown?.Invoke(exception) != true)
+            {
+                AppDomain.CurrentDomain.UnhandledException -= exceptionHandler;
+
+                //we want to throw this exception on the input thread to interrupt window and also headless execution.
+                InputThread.Scheduler.Add(() => { exInfo.Throw(); });
+            }
+        }
+
+        protected virtual void OnActivated() => UpdateThread.Scheduler.Add(() => setActive(true));
+
+        protected virtual void OnDeactivated() => UpdateThread.Scheduler.Add(() => setActive(false));
+
+        /// <returns>true to cancel</returns>
+        protected virtual bool OnExitRequested()
+        {
+            if (exitInitiated) return false;
+
+            bool? response = null;
+
+            UpdateThread.Scheduler.Add(delegate { response = Exiting?.Invoke() == true; });
+
+            //wait for a potentially blocking response
+            while (!response.HasValue)
+                Thread.Sleep(1);
+
+            if (response ?? false)
+                return true;
+
+            Exit();
+            return false;
+        }
+
+        protected virtual void OnExited()
+        {
+            Exited?.Invoke();
+        }
+
+        protected TripleBuffer<DrawNode> DrawRoots = new TripleBuffer<DrawNode>();
+
+        protected virtual void UpdateInitialize()
+        {
+            //this was added due to the dependency on GLWrapper.MaxTextureSize begin initialised.
+            DrawThread.WaitUntilInitialized();
+        }
+
+        protected Container Root;
+
+        protected virtual void UpdateFrame()
+        {
+            if (Root == null) return;
+
+            if (Window?.WindowState != WindowState.Minimized)
+                Root.Size = Window != null ? new Vector2(Window.ClientSize.Width, Window.ClientSize.Height) :
+                    new Vector2(config.Get<int>(FrameworkSetting.Width), config.Get<int>(FrameworkSetting.Height));
+
+            // Ensure we maintain a valid size for any children immediately scaling by the window size
+            Root.Size = Vector2.ComponentMax(Vector2.One, Root.Size);
+
+            Root.UpdateSubTree();
+            using (var buffer = DrawRoots.Get(UsageType.Write))
+            {
+                Drawable.DepthIndex = 0;
+                buffer.Object = Root.GenerateDrawNodeSubtree(buffer.Index, Root.ScreenSpaceDrawQuad.AABBFloat, true);
+            }
+        }
+
+        protected virtual void DrawInitialize()
+        {
+            Window.MakeCurrent();
+            GLWrapper.Initialize(this);
+
+            setVSyncMode();
+
+            GLWrapper.Reset(new Vector2(Window.ClientSize.Width, Window.ClientSize.Height));
+            GLWrapper.Clear(Color4.Black, 1);
+        }
+
+        private long lastDrawFrameId;
+
+        protected virtual void DrawFrame()
+        {
+            if (Root == null)
+                return;
+
+            while (!exitInitiated)
+            {
+                using (var buffer = DrawRoots.Get(UsageType.Read))
+                {
+                    if (buffer?.Object == null || buffer.FrameId == lastDrawFrameId)
+                    {
+                        Thread.Sleep(1);
+                        continue;
+                        BufferedContainerDrawNode.ScreenSize = Root.DrawSize;
+
+                        if (depthPrePass)
+                        {
+                            int query2 = GL.GenQuery();
+                            OpenTK.Graphics.OpenGL4.GL.BeginQuery((OpenTK.Graphics.OpenGL4.QueryTarget)0x82F4, query2);
+
+                            using (drawMonitor.BeginCollecting(PerformanceCollectionType.DepthPass))
+                            {
+                                Shader.SetGlobalProperty("g_ForDepth", true);
+                                GLWrapper.PushDepthInfo(new DepthInfo
+                                {
+                                    DepthTest = true,
+                                    WriteDepth = true,
+                                    DepthTestFunction = DepthFunction.Less
+                                });
+
+                                buffer.Object.DrawDepth(null);
+
+                                Shader.SetGlobalProperty("g_ForDepth", false);
+                                GLWrapper.PopDepthInfo();
+                            }
+
+                            OpenTK.Graphics.OpenGL4.GL.EndQuery((OpenTK.Graphics.OpenGL4.QueryTarget)0x82F4);
+
+                            int numFragments2;
+                            OpenTK.Graphics.OpenGL4.GL.GetQueryObject(query2, OpenTK.Graphics.OpenGL4.GetQueryObjectParam.QueryResult, out numFragments2);
+
+                            FrameStatistics.Add(StatisticsCounterType.Depth, numFragments2);
+                        }
+
+                        int query = GL.GenQuery();
+                        OpenTK.Graphics.OpenGL4.GL.BeginQuery((OpenTK.Graphics.OpenGL4.QueryTarget)0x82F4, query);
+
+                        buffer.Object.Draw(null);
+
+                        OpenTK.Graphics.OpenGL4.GL.EndQuery((OpenTK.Graphics.OpenGL4.QueryTarget)0x82F4);
+
+                        int numFragments;
+                        OpenTK.Graphics.OpenGL4.GL.GetQueryObject(query, OpenTK.Graphics.OpenGL4.GetQueryObjectParam.QueryResult, out numFragments);
+
+                        FrameStatistics.Add(StatisticsCounterType.Draw, numFragments);
+
+                        lastDrawFrameId = buffer.FrameId;
+                        break;
+                    }
+
+                    using (drawMonitor.BeginCollecting(PerformanceCollectionType.GLReset))
+                    {
+                        GLWrapper.Reset(new Vector2(Window.ClientSize.Width, Window.ClientSize.Height));
+                        GLWrapper.ClearColour(Color4.Black);
+                    }
+
+                    buffer.Object.Draw(null);
+                    lastDrawFrameId = buffer.FrameId;
+                    break;
+                }
+            }
+
+            GLWrapper.FlushCurrentBatch();
+
+            using (drawMonitor.BeginCollecting(PerformanceCollectionType.SwapBuffer))
+            {
+                Window.SwapBuffers();
+
+                if (Window.VSync == VSyncMode.On)
+                    // without glFinish, vsync is basically unplayable due to the extra latency introduced.
+                    // we will likely want to give the user control over this in the future as an advanced setting.
+                    GL.Finish();
+            }
+        }
+
+        private volatile bool exitInitiated;
+
+        private volatile bool exitCompleted;
+
+        public void Exit()
+        {
+            exitInitiated = true;
+
+            InputThread.Scheduler.Add(delegate
+            {
+                Window?.Close();
+                stopAllThreads();
+                exitCompleted = true;
+            }, false);
+        }
+
+        public void Run(Game game)
+        {
+            setupConfig();
+
+            if (Window != null)
+            {
+                Window.SetupWindow(config);
+                Window.Title = $@"osu!framework (running ""{Name}"")";
+            }
+
+            resetInputHandlers();
+
+            DrawThread.Start();
+            UpdateThread.Start();
+
+            DrawThread.WaitUntilInitialized();
+            bootstrapSceneGraph(game);
+
+            frameSyncMode.TriggerChange();
+            enabledInputHandlers.TriggerChange();
+
+            try
+            {
+                if (Window != null)
+                {
+                    setActive(Window.Focused);
+
+                    Window.KeyDown += window_KeyDown;
+
+                    Window.ExitRequested += OnExitRequested;
+                    Window.Exited += OnExited;
+                    Window.FocusedChanged += delegate { setActive(Window.Focused); };
+
+                    Window.UpdateFrame += delegate
+                    {
+                        inputPerformanceCollectionPeriod?.Dispose();
+                        InputThread.RunUpdate();
+                        inputPerformanceCollectionPeriod = inputMonitor.BeginCollecting(PerformanceCollectionType.WndProc);
+                    };
+                    Window.Closed += delegate
+                    {
+                        //we need to ensure all threads have stopped before the window is closed (mainly the draw thread
+                        //to avoid GL operations running post-cleanup).
+                        stopAllThreads();
+                    };
+
+                    Window.Run();
+                }
+                else
+                {
+                    while (!exitCompleted)
+                        InputThread.RunUpdate();
+                }
+            }
+            catch (OutOfMemoryException)
+            {
+            }
+        }
+
+        private void resetInputHandlers()
+        {
+            if (AvailableInputHandlers != null)
+                foreach (var h in AvailableInputHandlers)
+                    h.Dispose();
+
+            AvailableInputHandlers = CreateAvailableInputHandlers();
+            foreach (var handler in AvailableInputHandlers)
+            {
+                if (!handler.Initialize(this))
+                {
+                    handler.Enabled.Value = false;
+                    break;
+                }
+
+                (handler as IHasCursorSensitivity)?.Sensitivity.BindTo(cursorSensitivity);
+            }
+        }
+
+        /// <summary>
+        /// The clock which is to be used by the scene graph (will be assigned to <see cref="Root"/>).
+        /// </summary>
+        protected virtual IFrameBasedClock SceneGraphClock => UpdateThread.Clock;
+
+        private void bootstrapSceneGraph(Game game)
+        {
+            var root = new UserInputManager
+            {
+                Child = new PlatformActionContainer
+                {
+                    Child = new FrameworkActionContainer
+                    {
+                        Child = game
+                    }
+                }
+            };
+
+            Dependencies.Cache(root);
+            Dependencies.Cache(game);
+
+            game.SetHost(this);
+
+            root.Load(SceneGraphClock, Dependencies);
+
+            //publish bootstrapped scene graph to all threads.
+            Root = root;
+        }
+
+        private void stopAllThreads()
+        {
+            threads.ForEach(t => t.Exit());
+            threads.Where(t => t.Running).ForEach(t => t.Thread.Join());
+        }
+
+        private void window_KeyDown(object sender, KeyboardKeyEventArgs e)
+        {
+            if (!e.Control)
+                return;
+            switch (e.Key)
+            {
+                case Key.F7:
+                    var nextMode = frameSyncMode.Value + 1;
+                    if (nextMode > FrameSync.Unlimited)
+                        nextMode = FrameSync.VSync;
+                    frameSyncMode.Value = nextMode;
+                    break;
+            }
+        }
+
+        private InvokeOnDisposal inputPerformanceCollectionPeriod;
+
+        private Bindable<GCLatencyMode> activeGCMode;
+        private Bindable<bool> depthPrePass;
+        public Bindable<bool> DepthTesting { get; private set; }
+
+        private Bindable<FrameSync> frameSyncMode;
+
+        private Bindable<string> enabledInputHandlers;
+
+        private Bindable<double> cursorSensitivity;
+
+        private void setupConfig()
+        {
+            Dependencies.Cache(debugConfig = new FrameworkDebugConfigManager());
+            Dependencies.Cache(config = new FrameworkConfigManager(Storage));
+            Dependencies.Cache(Localisation = new LocalisationEngine(config));
+
+            activeGCMode = debugConfig.GetBindable<GCLatencyMode>(DebugSetting.ActiveGCMode);
+            activeGCMode.ValueChanged += newMode =>
+            {
+                GCSettings.LatencyMode = IsActive ? newMode : GCLatencyMode.Interactive;
+            };
+
+            depthPrePass = debugConfig.GetBindable<bool>(DebugSetting.DepthPrePass);
+            DepthTesting = debugConfig.GetBindable<bool>(DebugSetting.DepthTesting);
+
+            frameSyncMode = config.GetBindable<FrameSync>(FrameworkSetting.FrameSync);
+            frameSyncMode.ValueChanged += newMode =>
+            {
+                float refreshRate = DisplayDevice.Default.RefreshRate;
+                // For invalid refresh rates let's assume 60 Hz as it is most common.
+                if (refreshRate <= 0)
+                    refreshRate = 60;
+
+                float drawLimiter = refreshRate;
+                float updateLimiter = drawLimiter * 2;
+
+                setVSyncMode();
+
+                switch (newMode)
+                {
+                    case FrameSync.VSync:
+                        drawLimiter = int.MaxValue;
+                        updateLimiter *= 2;
+                        break;
+                    case FrameSync.Limit2x:
+                        drawLimiter *= 2;
+                        updateLimiter *= 2;
+                        break;
+                    case FrameSync.Limit4x:
+                        drawLimiter *= 4;
+                        updateLimiter *= 4;
+                        break;
+                    case FrameSync.Limit8x:
+                        drawLimiter *= 8;
+                        updateLimiter *= 8;
+                        break;
+                    case FrameSync.Unlimited:
+                        drawLimiter = updateLimiter = int.MaxValue;
+                        break;
+                }
+
+                if (DrawThread != null) DrawThread.ActiveHz = drawLimiter;
+                if (UpdateThread != null) UpdateThread.ActiveHz = updateLimiter;
+            };
+
+            enabledInputHandlers = config.GetBindable<string>(FrameworkSetting.ActiveInputHandlers);
+            enabledInputHandlers.ValueChanged += enabledString =>
+            {
+                var configHandlers = enabledString.Split(' ').Where(s => !string.IsNullOrWhiteSpace(s));
+                bool useDefaults = !configHandlers.Any();
+
+                // make sure all the handlers in the configuration file are available, else reset to sane defaults.
+                foreach (string handler in configHandlers)
+                {
+                    if (AvailableInputHandlers.All(h => h.ToString() != handler))
+                    {
+                        useDefaults = true;
+                        break;
+                    }
+                }
+
+                if (useDefaults)
+                {
+                    resetInputHandlers();
+                    enabledInputHandlers.Value = string.Join(" ", AvailableInputHandlers.Where(h => h.Enabled).Select(h => h.ToString()));
+                }
+                else
+                {
+                    foreach (var handler in AvailableInputHandlers)
+                    {
+                        var handlerType = handler.ToString();
+                        handler.Enabled.Value = configHandlers.Any(ch => ch == handlerType);
+                    }
+                }
+            };
+
+            cursorSensitivity = config.GetBindable<double>(FrameworkSetting.CursorSensitivity);
+        }
+
+        private void setVSyncMode()
+        {
+            if (Window == null) return;
+
+            DrawThread.Scheduler.Add(() => Window.VSync = frameSyncMode == FrameSync.VSync ? VSyncMode.On : VSyncMode.Off);
+        }
+
+        protected abstract IEnumerable<InputHandler> CreateAvailableInputHandlers();
+
+        public IEnumerable<InputHandler> AvailableInputHandlers { get; private set; }
+
+        public abstract ITextInputSource GetTextInput();
+
+        #region IDisposable Support
+
+        private bool isDisposed;
+
+        protected virtual void Dispose(bool disposing)
+        {
+            if (isDisposed)
+                return;
+
+            isDisposed = true;
+            stopAllThreads();
+            Root?.Dispose();
+
+            config?.Dispose();
+            debugConfig?.Dispose();
+
+            Logger.Flush();
+        }
+
+        ~GameHost()
+        {
+            Dispose(false);
+        }
+
+        public void Dispose()
+        {
+            Dispose(true);
+            GC.SuppressFinalize(this);
+        }
+
+        #endregion
+
+        /// <summary>
+        /// Defines the platform-specific key bindings that will be used by <see cref="PlatformActionContainer"/>.
+        /// Should be overridden per-platform to provide native key bindings.
+        /// </summary>
+        public virtual IEnumerable<KeyBinding> PlatformKeyBindings => new[]
+        {
+            new KeyBinding(new KeyCombination(new[] { InputKey.Control, InputKey.X }), new PlatformAction(PlatformActionType.Cut)),
+            new KeyBinding(new KeyCombination(new[] { InputKey.Control, InputKey.C }), new PlatformAction(PlatformActionType.Copy)),
+            new KeyBinding(new KeyCombination(new[] { InputKey.Control, InputKey.V }), new PlatformAction(PlatformActionType.Paste)),
+            new KeyBinding(new KeyCombination(new[] { InputKey.Control, InputKey.A }), new PlatformAction(PlatformActionType.SelectAll)),
+            new KeyBinding(InputKey.Left, new PlatformAction(PlatformActionType.CharPrevious, PlatformActionMethod.Move)),
+            new KeyBinding(InputKey.Right, new PlatformAction(PlatformActionType.CharNext, PlatformActionMethod.Move)),
+            new KeyBinding(InputKey.BackSpace, new PlatformAction(PlatformActionType.CharPrevious, PlatformActionMethod.Delete)),
+            new KeyBinding(InputKey.Delete, new PlatformAction(PlatformActionType.CharNext, PlatformActionMethod.Delete)),
+            new KeyBinding(new KeyCombination(new[] { InputKey.Shift, InputKey.Left }), new PlatformAction(PlatformActionType.CharPrevious, PlatformActionMethod.Select)),
+            new KeyBinding(new KeyCombination(new[] { InputKey.Shift, InputKey.Right }), new PlatformAction(PlatformActionType.CharNext, PlatformActionMethod.Select)),
+            new KeyBinding(new KeyCombination(new[] { InputKey.Control, InputKey.Left }), new PlatformAction(PlatformActionType.WordPrevious, PlatformActionMethod.Move)),
+            new KeyBinding(new KeyCombination(new[] { InputKey.Control, InputKey.Right }), new PlatformAction(PlatformActionType.WordNext, PlatformActionMethod.Move)),
+            new KeyBinding(new KeyCombination(new[] { InputKey.Control, InputKey.BackSpace }), new PlatformAction(PlatformActionType.WordPrevious, PlatformActionMethod.Delete)),
+            new KeyBinding(new KeyCombination(new[] { InputKey.Control, InputKey.Delete }), new PlatformAction(PlatformActionType.WordNext, PlatformActionMethod.Delete)),
+            new KeyBinding(new KeyCombination(new[] { InputKey.Control, InputKey.Shift, InputKey.Left }), new PlatformAction(PlatformActionType.WordPrevious, PlatformActionMethod.Select)),
+            new KeyBinding(new KeyCombination(new[] { InputKey.Control, InputKey.Shift, InputKey.Right }), new PlatformAction(PlatformActionType.WordNext, PlatformActionMethod.Select)),
+            new KeyBinding(InputKey.Home, new PlatformAction(PlatformActionType.LineStart, PlatformActionMethod.Move)),
+            new KeyBinding(InputKey.End, new PlatformAction(PlatformActionType.LineEnd, PlatformActionMethod.Move)),
+            new KeyBinding(new KeyCombination(new[] { InputKey.Shift, InputKey.Home }), new PlatformAction(PlatformActionType.LineStart, PlatformActionMethod.Select)),
+            new KeyBinding(new KeyCombination(new[] { InputKey.Shift, InputKey.End }), new PlatformAction(PlatformActionType.LineEnd, PlatformActionMethod.Select)),
+        };
+    }
+}