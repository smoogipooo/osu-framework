--- conflicted
+++ resolved
@@ -15,8 +15,6 @@
     <Product>osu!framework</Product>
   </PropertyGroup>
 
-<<<<<<< HEAD
-=======
   <PropertyGroup Label="Defines">
    <DefineConstants Condition="'$(TargetFramework)' == 'net461'">$(DefineConstants);NET_FRAMEWORK</DefineConstants>
   </PropertyGroup>
@@ -25,7 +23,6 @@
     <Reference Include="System.Runtime.InteropServices.RuntimeInformation"/>
   </ItemGroup>
 
->>>>>>> 15fd489d
   <ItemGroup Label="Package References">
     <PackageReference Include="System.Net.Http" Version="4.3.3" />
     <PackageReference Include="Cyotek.Drawing.BitmapFont" Version="1.3.4-beta1" />
