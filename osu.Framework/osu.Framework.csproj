﻿<Project Sdk="Microsoft.NET.Sdk">
  <PropertyGroup Label="Project">
    <TargetFrameworks>netcoreapp3.0;netstandard2.1</TargetFrameworks>
    <OutputType>Library</OutputType>
    <AllowUnsafeBlocks>true</AllowUnsafeBlocks>
    <AssemblyTitle>osu!framework</AssemblyTitle>
    <AssemblyName>osu.Framework</AssemblyName>
    <Description>A 2D application/game framework written with rhythm games in mind.</Description>
    <GenerateDocumentationFile>true</GenerateDocumentationFile>
    <NoWarn>1591</NoWarn>
    <DefineConstants>$(DefineConstants);JETBRAINS_ANNOTATIONS</DefineConstants>
  </PropertyGroup>
  <PropertyGroup Label="Nuget">
    <Title>osu!framework</Title>
    <PackageId>ppy.osu.Framework</PackageId>
    <PackageReleaseNotes>Automated release.</PackageReleaseNotes>
    <PackageTags>osu game framework</PackageTags>
  </PropertyGroup>
  <PropertyGroup Label="Sourcelink3" Condition=" '$(EnableSourceLink)' == 'true' ">
    <PublishRepositoryUrl>true</PublishRepositoryUrl>
    <AllowedOutputExtensionsInPackageBuildOutputFolder>$(AllowedOutputExtensionsInPackageBuildOutputFolder);.pdb</AllowedOutputExtensionsInPackageBuildOutputFolder>
  </PropertyGroup>
  <ItemGroup Label="Package References">
    <PackageReference Include="Markdig" Version="0.18.0" />
    <PackageReference Include="FFmpeg.AutoGen" Version="4.2.0" />
    <PackageReference Include="Microsoft.Extensions.ObjectPool" Version="3.0.1" />
    <PackageReference Include="Microsoft.SourceLink.GitHub" Version="1.0.0" PrivateAssets="All" />
    <PackageReference Include="SharpFNT" Version="1.1.0" />
    <PackageReference Include="SixLabors.ImageSharp" Version="1.0.0-beta0007" />
    <PackageReference Include="Microsoft.CodeAnalysis.CSharp" Version="3.4.0" />
    <PackageReference Include="Microsoft.Diagnostics.Runtime" Version="1.1.61812" />
    <PackageReference Include="NUnit" Version="3.12.0" />
    <PackageReference Include="ManagedBass" Version="2.0.4" />
    <PackageReference Include="ManagedBass.Fx" Version="2.0.1" />
    <PackageReference Include="Newtonsoft.Json" Version="12.0.3" />
    <PackageReference Include="JetBrains.Annotations" Version="2019.1.3" />
<<<<<<< HEAD
    <PackageReference Include="ppy.osuTK.NS20" Version="1.0.130" />
    <PackageReference Include="Veldrid" Version="4.7.0" />
    <PackageReference Include="Veldrid.Sdl2" Version="4.7.0" />
    <PackageReference Include="StbiSharp" Version="1.0.10" />
=======
    <PackageReference Include="ppy.osuTK.NS20" Version="1.0.140" />
    <PackageReference Include="StbiSharp" Version="1.0.11" />
>>>>>>> c7834c61
  </ItemGroup>
  <ItemGroup Condition="$(TargetFrameworkIdentifier) == '.NETCoreApp'">
    <!-- DO NOT use ProjectReference for native packaging project.
         See https://github.com/NuGet/Home/issues/4514 and https://github.com/dotnet/sdk/issues/765 . -->
    <PackageReference Include="ppy.osu.Framework.NativeLibs" Version="2019.1104.0" />
  </ItemGroup>
</Project><|MERGE_RESOLUTION|>--- conflicted
+++ resolved
@@ -34,15 +34,10 @@
     <PackageReference Include="ManagedBass.Fx" Version="2.0.1" />
     <PackageReference Include="Newtonsoft.Json" Version="12.0.3" />
     <PackageReference Include="JetBrains.Annotations" Version="2019.1.3" />
-<<<<<<< HEAD
-    <PackageReference Include="ppy.osuTK.NS20" Version="1.0.130" />
+    <PackageReference Include="ppy.osuTK.NS20" Version="1.0.140" />
+    <PackageReference Include="StbiSharp" Version="1.0.11" />
     <PackageReference Include="Veldrid" Version="4.7.0" />
     <PackageReference Include="Veldrid.Sdl2" Version="4.7.0" />
-    <PackageReference Include="StbiSharp" Version="1.0.10" />
-=======
-    <PackageReference Include="ppy.osuTK.NS20" Version="1.0.140" />
-    <PackageReference Include="StbiSharp" Version="1.0.11" />
->>>>>>> c7834c61
   </ItemGroup>
   <ItemGroup Condition="$(TargetFrameworkIdentifier) == '.NETCoreApp'">
     <!-- DO NOT use ProjectReference for native packaging project.
