--- conflicted
+++ resolved
@@ -1,21 +1,17 @@
-<<<<<<< HEAD
-﻿// Copyright (c) 2007-2017 ppy Pty Ltd <contact@ppy.sh>.
+﻿// Copyright (c) 2007-2018 ppy Pty Ltd <contact@ppy.sh>.
 // Licensed under the MIT Licence - https://raw.githubusercontent.com/ppy/osu-framework/master/LICENCE
 
 using OpenTK;
 using OpenTK.Graphics;
 using OpenTK.Graphics.ES30;
 using osu.Framework.Allocation;
-using osu.Framework.Graphics.Batches;
 using osu.Framework.Graphics.Colour;
-using osu.Framework.Graphics.OpenGL.Buffers;
-using osu.Framework.Graphics.OpenGL.Vertices;
 using osu.Framework.Graphics.Primitives;
 using osu.Framework.Graphics.Shaders;
 using osu.Framework.MathUtils;
-using osu.Framework.Threading;
 using System;
 using System.Collections.Generic;
+using osu.Framework.Caching;
 
 namespace osu.Framework.Graphics.Containers
 {
@@ -49,8 +45,7 @@
         /// </summary>
         public bool DrawOriginal
         {
-            get { return drawOriginal; }
-
+            get => drawOriginal;
             set
             {
                 if (drawOriginal == value)
@@ -72,7 +67,7 @@
         /// </summary>
         public Vector2 BlurSigma
         {
-            get { return blurSigma; }
+            get => blurSigma;
             set
             {
                 if (blurSigma == value)
@@ -91,7 +86,7 @@
         /// </summary>
         public float BlurRotation
         {
-            get { return blurRotation; }
+            get => blurRotation;
             set
             {
                 if (blurRotation == value)
@@ -111,10 +106,10 @@
         /// </summary>
         public bool PixelSnapping
         {
-            get { return pixelSnapping; }
-            set
-            {
-                if (frameBuffers[0].IsInitialized || frameBuffers[1].IsInitialized)
+            get => pixelSnapping;
+            set
+            {
+                if (sharedData.FrameBuffers[0].IsInitialized || sharedData.FrameBuffers[1].IsInitialized)
                     throw new InvalidOperationException("May only set PixelSnapping before FrameBuffers are initialized (i.e. before the first draw).");
                 pixelSnapping = value;
             }
@@ -128,8 +123,7 @@
         /// </summary>
         public ColourInfo EffectColour
         {
-            get { return effectColour; }
-
+            get => effectColour;
             set
             {
                 if (effectColour.Equals(value))
@@ -149,8 +143,7 @@
         /// </summary>
         public BlendingParameters EffectBlending
         {
-            get { return effectBlending; }
-
+            get => effectBlending;
             set
             {
                 if (effectBlending.Equals(value))
@@ -169,8 +162,7 @@
         /// </summary>
         public EffectPlacement EffectPlacement
         {
-            get { return effectPlacement; }
-
+            get => effectPlacement;
             set
             {
                 if (effectPlacement == value)
@@ -188,8 +180,7 @@
         /// </summary>
         public Color4 BackgroundColour
         {
-            get { return backgroundColour; }
-
+            get => backgroundColour;
             set
             {
                 if (backgroundColour == value)
@@ -199,8 +190,6 @@
                 ForceRedraw();
             }
         }
-
-        private Shader blurShader;
 
         /// <summary>
         /// Whether the rendered framebuffer shall be cached until <see cref="ForceRedraw"/> is called
@@ -214,17 +203,7 @@
         /// Forces a redraw of the framebuffer before it is blitted the next time.
         /// Only relevant if <see cref="CacheDrawnFrameBuffer"/> is true.
         /// </summary>
-        public void ForceRedraw()
-        {
-            ++updateVersion;
-            Invalidate(Invalidation.DrawNode);
-        }
-
-        /// <summary>
-        /// We need 2 frame buffers such that we can accumulate post-processing effects in a
-        /// ping-pong fashion going back and forth (reading from one buffer, writing into the other).
-        /// </summary>
-        private readonly FrameBuffer[] frameBuffers = new FrameBuffer[3];
+        public void ForceRedraw() => Invalidate(Invalidation.DrawNode);
 
         /// <summary>
         /// In order to signal the draw thread to re-draw the buffered container we version it.
@@ -235,18 +214,6 @@
         /// </summary>
         private long updateVersion;
 
-        /// <summary>
-        /// We also want to keep track of updates to our children, as we can bypass these updates
-        /// when our output is in a cached state.
-        /// </summary>
-        private long childrenUpdateVersion;
-
-        private readonly AtomicCounter drawVersion = new AtomicCounter();
-
-        private readonly QuadBatch<TexturedVertex2D> quadBatch = new QuadBatch<TexturedVertex2D>(1, 3);
-
-        private readonly List<RenderbufferInternalFormat> attachedFormats = new List<RenderbufferInternalFormat>();
-
         protected override bool CanBeFlattened => false;
 
         /// <summary>
@@ -254,12 +221,9 @@
         /// </summary>
         public BufferedContainer()
         {
-            for (int i = 0; i < frameBuffers.Length; ++i)
-            {
-                frameBuffers[i] = new FrameBuffer();
+            {
                 frameBuffers[i].Attach(RenderbufferInternalFormat.DepthComponent24);
             }
-
             // The initial draw cannot be cached, and thus we need to initialize
             // with a forced draw.
             ForceRedraw();
@@ -268,9 +232,13 @@
         [BackgroundDependencyLoader]
         private void load(ShaderManager shaders)
         {
-            if (blurShader == null)
-                blurShader = shaders?.Load(VertexShaderDescriptor.TEXTURE_2, FragmentShaderDescriptor.BLUR);
-        }
+            sharedData.BlurShader = shaders?.Load(VertexShaderDescriptor.TEXTURE_2, FragmentShaderDescriptor.BLUR);
+        }
+
+        private readonly BufferedContainerDrawNodeSharedData sharedData = new BufferedContainerDrawNodeSharedData();
+
+        private bool addChildDrawNodes;
+        internal override bool AddChildDrawNodes => addChildDrawNodes;
 
         protected override DrawNode CreateDrawNode() => new BufferedContainerDrawNode();
 
@@ -278,13 +246,11 @@
         {
             BufferedContainerDrawNode n = (BufferedContainerDrawNode)node;
 
+            n.Shared = sharedData;
+
             n.ScreenSpaceDrawRectangle = ScreenSpaceDrawQuad.AABBFloat;
-            n.Batch = quadBatch;
-            n.FrameBuffers = frameBuffers;
-            n.Formats = new List<RenderbufferInternalFormat>(attachedFormats);
             n.FilteringMode = pixelSnapping ? All.Nearest : All.Linear;
 
-            n.DrawVersion = drawVersion;
             n.UpdateVersion = updateVersion;
             n.BackgroundColour = backgroundColour;
 
@@ -306,19 +272,37 @@
             n.BlurSigma = blurSigma;
             n.BlurRadius = new Vector2I(Blur.KernelSize(BlurSigma.X), Blur.KernelSize(BlurSigma.Y));
             n.BlurRotation = blurRotation;
-            n.BlurShader = blurShader;
+
+            n.Formats.Clear();
+            n.Formats.AddRange(attachedFormats);
 
             base.ApplyDrawNode(node);
 
             // Our own draw node should contain our correct color, hence we have
             // to undo our overridden DrawInfo getter here.
             n.DrawInfo.Colour = base.DrawInfo.Colour;
-        }
-
-        /// <summary>
-        /// Attach an additional component to the framebuffer. Such a component can e.g.
+
+            // Only need to generate child draw nodes if the framebuffers will get redrawn this time around
+            addChildDrawNodes = n.RequiresRedraw;
+        }
+
+        internal override DrawNode GenerateDrawNodeSubtree(ulong frame, int treeIndex)
+        {
+            var result = base.GenerateDrawNodeSubtree(frame, treeIndex);
+
+            // The framebuffers may be redrawn this time around, but will be cached the next time around
+            addChildDrawNodes = false;
+
+            return result;
+        }
+
+        private readonly List<RenderbufferInternalFormat> attachedFormats = new List<RenderbufferInternalFormat>();
+
+        /// <summary>
+        /// Attach an additional component to this <see cref="BufferedContainer{T}"/>. Such a component can e.g.
         /// be a depth component, such that the framebuffer can hold fragment depth information.
         /// </summary>
+        /// <param name="format">The component format to attach.</param>
         public void Attach(RenderbufferInternalFormat format)
         {
             if (attachedFormats.Exists(f => f == format))
@@ -327,22 +311,59 @@
             attachedFormats.Add(format);
         }
 
+        /// <summary>
+        /// Detaches an additional component of this <see cref="BufferedContainer{T}"/>.
+        /// </summary>
+        /// <param name="format">The component format to detach.</param>
+        public void Detach(RenderbufferInternalFormat format) => attachedFormats.Remove(format);
+
+        protected override RectangleF ComputeChildMaskingBounds(RectangleF maskingBounds) => ScreenSpaceDrawQuad.AABBFloat; // Make sure children never get masked away
+
+        private Vector2 lastScreenSpaceSize;
+        private Cached screenSpaceSizeBacking = new Cached();
+
+        public override bool Invalidate(Invalidation invalidation = Invalidation.All, Drawable source = null, bool shallPropagate = true)
+        {
+            if ((invalidation & Invalidation.DrawNode) > 0)
+                ++updateVersion;
+
+            // We actually only care about Invalidation.MiscGeometry | Invalidation.DrawInfo, but must match the blanket invalidation logic in Drawable.Invalidate
+            if ((invalidation & (Invalidation.Colour | Invalidation.RequiredParentSizeToFit | Invalidation.DrawInfo)) > 0)
+                screenSpaceSizeBacking.Invalidate();
+
+            return base.Invalidate(invalidation, source, shallPropagate);
+        }
+
+        private long childrenUpdateVersion = -1;
+        protected override bool RequiresChildrenUpdate => base.RequiresChildrenUpdate && childrenUpdateVersion != updateVersion;
+
         protected override void Update()
         {
+            base.Update();
+
             // Invalidate drawn frame buffer every frame.
             if (!CacheDrawnFrameBuffer)
                 ForceRedraw();
-
-            base.Update();
+            else if (!screenSpaceSizeBacking.IsValid)
+            {
+                var screenSpaceSize = ScreenSpaceDrawQuad.AABBFloat.Size;
+
+                if (!Precision.AlmostEquals(lastScreenSpaceSize, screenSpaceSize))
+                {
+                    ++updateVersion;
+                    lastScreenSpaceSize = screenSpaceSize;
+                }
+
+                screenSpaceSizeBacking.Validate();
+            }
         }
 
         protected override void UpdateAfterChildren()
         {
             base.UpdateAfterChildren();
+
             childrenUpdateVersion = updateVersion;
         }
-
-        protected override bool RequiresChildrenUpdate => base.RequiresChildrenUpdate && childrenUpdateVersion != updateVersion;
 
         public override DrawInfo DrawInfo
         {
@@ -377,404 +398,4 @@
         Behind,
         InFront,
     }
-}
-=======
-﻿// Copyright (c) 2007-2018 ppy Pty Ltd <contact@ppy.sh>.
-// Licensed under the MIT Licence - https://raw.githubusercontent.com/ppy/osu-framework/master/LICENCE
-
-using OpenTK;
-using OpenTK.Graphics;
-using OpenTK.Graphics.ES30;
-using osu.Framework.Allocation;
-using osu.Framework.Graphics.Colour;
-using osu.Framework.Graphics.Primitives;
-using osu.Framework.Graphics.Shaders;
-using osu.Framework.MathUtils;
-using System;
-using System.Collections.Generic;
-using osu.Framework.Caching;
-
-namespace osu.Framework.Graphics.Containers
-{
-    /// <summary>
-    /// A container that renders its children to an internal framebuffer, and then
-    /// blits the framebuffer to the screen, instead of directly rendering the children
-    /// to the screen. This allows otherwise impossible effects to be applied to the
-    /// appearance of the container at the cost of performance. Such effects include
-    /// uniform fading of children, blur, and other post-processing effects.
-    /// If all children are of a specific non-<see cref="Drawable"/> type, use the
-    /// generic version <see cref="BufferedContainer{T}"/>.
-    /// </summary>
-    public class BufferedContainer : BufferedContainer<Drawable>
-    {
-    };
-
-    /// <summary>
-    /// A container that renders its children to an internal framebuffer, and then
-    /// blits the framebuffer to the screen, instead of directly rendering the children
-    /// to the screen. This allows otherwise impossible effects to be applied to the
-    /// appearance of the container at the cost of performance. Such effects include
-    /// uniform fading of children, blur, and other post-processing effects.
-    /// </summary>
-    public class BufferedContainer<T> : Container<T>, IBufferedContainer
-        where T : Drawable
-    {
-        private bool drawOriginal;
-
-        /// <summary>
-        /// If true the original buffered children will be drawn a second time on top of any effect (e.g. blur).
-        /// </summary>
-        public bool DrawOriginal
-        {
-            get => drawOriginal;
-            set
-            {
-                if (drawOriginal == value)
-                    return;
-
-                drawOriginal = value;
-                ForceRedraw();
-            }
-        }
-
-
-        private Vector2 blurSigma = Vector2.Zero;
-
-        /// <summary>
-        /// Controls the amount of blurring in two orthogonal directions (X and Y if
-        /// <see cref="BlurRotation"/> is zero).
-        /// Blur is parametrized by a gaussian image filter. This property controls
-        /// the standard deviation (sigma) of the gaussian kernel.
-        /// </summary>
-        public Vector2 BlurSigma
-        {
-            get => blurSigma;
-            set
-            {
-                if (blurSigma == value)
-                    return;
-
-                blurSigma = value;
-                ForceRedraw();
-            }
-        }
-
-        private float blurRotation;
-
-        /// <summary>
-        /// Rotates the blur kernel clockwise. In degrees. Has no effect if
-        /// <see cref="BlurSigma"/> has the same magnitude in both directions.
-        /// </summary>
-        public float BlurRotation
-        {
-            get => blurRotation;
-            set
-            {
-                if (blurRotation == value)
-                    return;
-
-                blurRotation = value;
-                ForceRedraw();
-            }
-        }
-
-        private bool pixelSnapping;
-
-        /// <summary>
-        /// Whether the framebuffer's position is snapped to the nearest pixel when blitting.
-        /// Since the framebuffer's texels have the same size as pixels, this amounts to setting
-        /// the texture filtering mode to "nearest".
-        /// </summary>
-        public bool PixelSnapping
-        {
-            get => pixelSnapping;
-            set
-            {
-                if (sharedData.FrameBuffers[0].IsInitialized || sharedData.FrameBuffers[1].IsInitialized)
-                    throw new InvalidOperationException("May only set PixelSnapping before FrameBuffers are initialized (i.e. before the first draw).");
-                pixelSnapping = value;
-            }
-        }
-
-        private ColourInfo effectColour = Color4.White;
-
-        /// <summary>
-        /// The multiplicative colour of drawn buffered object after applying all effects (e.g. blur). Default is <see cref="Color4.White"/>.
-        /// Does not affect the original which is drawn when <see cref="DrawOriginal"/> is true.
-        /// </summary>
-        public ColourInfo EffectColour
-        {
-            get => effectColour;
-            set
-            {
-                if (effectColour.Equals(value))
-                    return;
-
-                effectColour = value;
-                Invalidate(Invalidation.DrawNode);
-            }
-        }
-
-        private BlendingParameters effectBlending;
-
-        /// <summary>
-        /// The <see cref="BlendingParameters"/> to use after applying all effects. Default is <see cref="BlendingMode.Inherit"/>.
-        /// <see cref="BlendingMode.Inherit"/> inherits the blending mode of the original, i.e. <see cref="Drawable.Blending"/> is used.
-        /// Does not affect the original which is drawn when <see cref="DrawOriginal"/> is true.
-        /// </summary>
-        public BlendingParameters EffectBlending
-        {
-            get => effectBlending;
-            set
-            {
-                if (effectBlending.Equals(value))
-                    return;
-
-                effectBlending = value;
-                Invalidate(Invalidation.DrawNode);
-            }
-        }
-
-        private EffectPlacement effectPlacement;
-
-        /// <summary>
-        /// Whether the buffered effect should be drawn behind or in front of the original.
-        /// Behind by default. Does not have any effect if <see cref="DrawOriginal"/> is false.
-        /// </summary>
-        public EffectPlacement EffectPlacement
-        {
-            get => effectPlacement;
-            set
-            {
-                if (effectPlacement == value)
-                    return;
-
-                effectPlacement = value;
-                Invalidate(Invalidation.DrawNode);
-            }
-        }
-
-        private Color4 backgroundColour = new Color4(0, 0, 0, 0);
-
-        /// <summary>
-        /// The background colour of the framebuffer. Transparent black by default.
-        /// </summary>
-        public Color4 BackgroundColour
-        {
-            get => backgroundColour;
-            set
-            {
-                if (backgroundColour == value)
-                    return;
-
-                backgroundColour = value;
-                ForceRedraw();
-            }
-        }
-
-        /// <summary>
-        /// Whether the rendered framebuffer shall be cached until <see cref="ForceRedraw"/> is called
-        /// or the size of the container (i.e. framebuffer) changes.
-        /// If false, then the framebuffer is re-rendered before it is blitted to the screen; equivalent
-        /// to calling <see cref="ForceRedraw"/> every frame.
-        /// </summary>
-        public bool CacheDrawnFrameBuffer;
-
-        /// <summary>
-        /// Forces a redraw of the framebuffer before it is blitted the next time.
-        /// Only relevant if <see cref="CacheDrawnFrameBuffer"/> is true.
-        /// </summary>
-        public void ForceRedraw() => Invalidate(Invalidation.DrawNode);
-
-        /// <summary>
-        /// In order to signal the draw thread to re-draw the buffered container we version it.
-        /// Our own version (update) keeps track of which version we are on, whereas the
-        /// drawVersion keeps track of the version the draw thread is on.
-        /// When forcing a redraw we increment updateVersion, pass it into each new drawnode
-        /// and the draw thread will realize its drawVersion is lagging behind, thus redrawing.
-        /// </summary>
-        private long updateVersion;
-
-        protected override bool CanBeFlattened => false;
-
-        /// <summary>
-        /// Constructs an empty buffered container.
-        /// </summary>
-        public BufferedContainer()
-        {
-            // The initial draw cannot be cached, and thus we need to initialize
-            // with a forced draw.
-            ForceRedraw();
-        }
-
-        [BackgroundDependencyLoader]
-        private void load(ShaderManager shaders)
-        {
-            sharedData.BlurShader = shaders?.Load(VertexShaderDescriptor.TEXTURE_2, FragmentShaderDescriptor.BLUR);
-        }
-
-        private readonly BufferedContainerDrawNodeSharedData sharedData = new BufferedContainerDrawNodeSharedData();
-
-        private bool addChildDrawNodes;
-        internal override bool AddChildDrawNodes => addChildDrawNodes;
-
-        protected override DrawNode CreateDrawNode() => new BufferedContainerDrawNode();
-
-        protected override void ApplyDrawNode(DrawNode node)
-        {
-            BufferedContainerDrawNode n = (BufferedContainerDrawNode)node;
-
-            n.Shared = sharedData;
-
-            n.ScreenSpaceDrawRectangle = ScreenSpaceDrawQuad.AABBFloat;
-            n.FilteringMode = pixelSnapping ? All.Nearest : All.Linear;
-
-            n.UpdateVersion = updateVersion;
-            n.BackgroundColour = backgroundColour;
-
-            BlendingParameters localEffectBlending = EffectBlending;
-            if (localEffectBlending.Mode == BlendingMode.Inherit)
-                localEffectBlending.Mode = Blending.Mode;
-
-            if (localEffectBlending.RGBEquation == BlendingEquation.Inherit)
-                localEffectBlending.RGBEquation = Blending.RGBEquation;
-
-            if (localEffectBlending.AlphaEquation == BlendingEquation.Inherit)
-                localEffectBlending.AlphaEquation = Blending.AlphaEquation;
-
-            n.EffectColour = effectColour;
-            n.EffectBlending = localEffectBlending;
-            n.EffectPlacement = effectPlacement;
-
-            n.DrawOriginal = drawOriginal;
-            n.BlurSigma = blurSigma;
-            n.BlurRadius = new Vector2I(Blur.KernelSize(BlurSigma.X), Blur.KernelSize(BlurSigma.Y));
-            n.BlurRotation = blurRotation;
-
-            n.Formats.Clear();
-            n.Formats.AddRange(attachedFormats);
-
-            base.ApplyDrawNode(node);
-
-            // Our own draw node should contain our correct color, hence we have
-            // to undo our overridden DrawInfo getter here.
-            n.DrawInfo.Colour = base.DrawInfo.Colour;
-
-            // Only need to generate child draw nodes if the framebuffers will get redrawn this time around
-            addChildDrawNodes = n.RequiresRedraw;
-        }
-
-        internal override DrawNode GenerateDrawNodeSubtree(ulong frame, int treeIndex)
-        {
-            var result = base.GenerateDrawNodeSubtree(frame, treeIndex);
-
-            // The framebuffers may be redrawn this time around, but will be cached the next time around
-            addChildDrawNodes = false;
-
-            return result;
-        }
-
-        private readonly List<RenderbufferInternalFormat> attachedFormats = new List<RenderbufferInternalFormat>();
-
-        /// <summary>
-        /// Attach an additional component to this <see cref="BufferedContainer{T}"/>. Such a component can e.g.
-        /// be a depth component, such that the framebuffer can hold fragment depth information.
-        /// </summary>
-        /// <param name="format">The component format to attach.</param>
-        public void Attach(RenderbufferInternalFormat format)
-        {
-            if (attachedFormats.Exists(f => f == format))
-                return;
-
-            attachedFormats.Add(format);
-        }
-
-        /// <summary>
-        /// Detaches an additional component of this <see cref="BufferedContainer{T}"/>.
-        /// </summary>
-        /// <param name="format">The component format to detach.</param>
-        public void Detach(RenderbufferInternalFormat format) => attachedFormats.Remove(format);
-
-        protected override RectangleF ComputeChildMaskingBounds(RectangleF maskingBounds) => ScreenSpaceDrawQuad.AABBFloat; // Make sure children never get masked away
-
-        private Vector2 lastScreenSpaceSize;
-        private Cached screenSpaceSizeBacking = new Cached();
-
-        public override bool Invalidate(Invalidation invalidation = Invalidation.All, Drawable source = null, bool shallPropagate = true)
-        {
-            if ((invalidation & Invalidation.DrawNode) > 0)
-                ++updateVersion;
-
-            // We actually only care about Invalidation.MiscGeometry | Invalidation.DrawInfo, but must match the blanket invalidation logic in Drawable.Invalidate
-            if ((invalidation & (Invalidation.Colour | Invalidation.RequiredParentSizeToFit | Invalidation.DrawInfo)) > 0)
-                screenSpaceSizeBacking.Invalidate();
-
-            return base.Invalidate(invalidation, source, shallPropagate);
-        }
-
-        private long childrenUpdateVersion = -1;
-        protected override bool RequiresChildrenUpdate => base.RequiresChildrenUpdate && childrenUpdateVersion != updateVersion;
-
-        protected override void Update()
-        {
-            base.Update();
-
-            // Invalidate drawn frame buffer every frame.
-            if (!CacheDrawnFrameBuffer)
-                ForceRedraw();
-            else if (!screenSpaceSizeBacking.IsValid)
-            {
-                var screenSpaceSize = ScreenSpaceDrawQuad.AABBFloat.Size;
-
-                if (!Precision.AlmostEquals(lastScreenSpaceSize, screenSpaceSize))
-                {
-                    ++updateVersion;
-                    lastScreenSpaceSize = screenSpaceSize;
-                }
-
-                screenSpaceSizeBacking.Validate();
-            }
-        }
-
-        protected override void UpdateAfterChildren()
-        {
-            base.UpdateAfterChildren();
-
-            childrenUpdateVersion = updateVersion;
-        }
-
-        public override DrawInfo DrawInfo
-        {
-            get
-            {
-                DrawInfo result = base.DrawInfo;
-
-                // When drawing our children to the frame buffer we do not
-                // want their colour to be polluted by their parent (us!)
-                // since our own color will be applied on top when we render
-                // from the frame buffer to the back buffer later on.
-                result.Colour = ColourInfo.SingleColour(Color4.White);
-                return result;
-            }
-        }
-
-        //protected override void Dispose(bool isDisposing)
-        //{
-        //     right now we are relying on the finalizer for correct disposal.
-        //     correct method would be to schedule these to update thread and
-        //     then to the draw thread.
-
-        //    foreach (FrameBuffer frameBuffer in frameBuffers)
-        //      frameBuffer.Dispose();
-
-        //    base.Dispose(isDisposing);
-        //}
-    }
-
-    public enum EffectPlacement
-    {
-        Behind,
-        InFront,
-    }
-}
->>>>>>> 76e0b9d2
+}