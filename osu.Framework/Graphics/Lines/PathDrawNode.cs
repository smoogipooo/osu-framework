<<<<<<< HEAD
﻿// Copyright (c) 2007-2017 ppy Pty Ltd <contact@ppy.sh>.
// Licensed under the MIT Licence - https://raw.githubusercontent.com/ppy/osu-framework/master/LICENCE

using osu.Framework.Graphics.Primitives;
using osu.Framework.Graphics.Shaders;
using osu.Framework.Graphics.Textures;
using OpenTK.Graphics.ES30;
using osu.Framework.Graphics.OpenGL;
using OpenTK;
using System;
using System.Collections.Generic;
using osu.Framework.Graphics.Batches;
using osu.Framework.Graphics.OpenGL.Vertices;
using OpenTK.Graphics;

namespace osu.Framework.Graphics.Lines
{
    public class PathDrawNodeSharedData
    {
        // We multiply the size param by 3 such that the amount of vertices is a multiple of the amount of vertices
        // per primitive (triangles in this case). Otherwise overflowing the batch will result in wrong
        // grouping of vertices into primitives.
        public LinearBatch<TexturedVertex3D> HalfCircleBatch = new LinearBatch<TexturedVertex3D>(PathDrawNode.MAXRES * 100 * 3, 10, PrimitiveType.Triangles);
        public QuadBatch<TexturedVertex3D> QuadBatch = new QuadBatch<TexturedVertex3D>(200, 10);
    }

    public class PathDrawNode : DrawNode
    {
        public const int MAXRES = 24;
        public List<Line> Segments = new List<Line>();

        public Vector2 DrawSize;
        public float Width;
        public Texture Texture;

        public Shader TextureShader;
        public Shader RoundedTextureShader;

        public PathDrawNodeSharedData Shared;

        private bool needsRoundedShader => GLWrapper.IsMaskingActive;

        private Vector2 pointOnCircle(float angle) => new Vector2((float)Math.Sin(angle), -(float)Math.Cos(angle));

        private Vector2 relativePosition(Vector2 localPos) => Vector2.Divide(localPos, DrawSize);

        private Color4 colourAt(Vector2 localPos) => DrawInfo.Colour.HasSingleColour
            ? (Color4)DrawInfo.Colour
            : DrawInfo.Colour.Interpolate(relativePosition(localPos)).Linear;

        private void addLineCap(Vector2 origin, float theta, float thetaDiff)
        {
            const float step = MathHelper.Pi / MAXRES;

            float dir = Math.Sign(thetaDiff);
            thetaDiff = dir * thetaDiff;

            int amountPoints = (int)Math.Ceiling(thetaDiff / step);

            if (dir < 0)
                theta += MathHelper.Pi;

            Vector2 current = origin + pointOnCircle(theta) * Width;
            Color4 currentColour = colourAt(current);
            current = Vector2Extensions.Transform(current, DrawInfo.Matrix);

            Vector2 screenOrigin = Vector2Extensions.Transform(origin, DrawInfo.Matrix);
            Color4 originColour = colourAt(origin);

            for (int i = 1; i <= amountPoints; i++)
            {
                // Center point
                Shared.HalfCircleBatch.Add(new TexturedVertex3D
                {
                    Position = new Vector3(screenOrigin.X, screenOrigin.Y, 1),
                    TexturePosition = new Vector2(1 - 1 / Texture.Width, 0),
                    Colour = originColour
                });

                // First outer point
                Shared.HalfCircleBatch.Add(new TexturedVertex3D
                {
                    Position = new Vector3(current.X, current.Y, 0),
                    TexturePosition = new Vector2(0, 0),
                    Colour = currentColour
                });

                float angularOffset = Math.Min(i * step, thetaDiff);
                current = origin + pointOnCircle(theta + dir * angularOffset) * Width;
                currentColour = colourAt(current);
                current = Vector2Extensions.Transform(current, DrawInfo.Matrix);

                // Second outer point
                Shared.HalfCircleBatch.Add(new TexturedVertex3D
                {
                    Position = new Vector3(current.X, current.Y, 0),
                    TexturePosition = new Vector2(0, 0),
                    Colour = currentColour
                });
            }
        }

        private void addLineQuads(Line line)
        {
            Vector2 ortho = line.OrthogonalDirection;
            Line lineLeft = new Line(line.StartPoint + ortho * Width, line.EndPoint + ortho * Width);
            Line lineRight = new Line(line.StartPoint - ortho * Width, line.EndPoint - ortho * Width);

            Line screenLineLeft = new Line(Vector2Extensions.Transform(lineLeft.StartPoint, DrawInfo.Matrix), Vector2Extensions.Transform(lineLeft.EndPoint, DrawInfo.Matrix));
            Line screenLineRight = new Line(Vector2Extensions.Transform(lineRight.StartPoint, DrawInfo.Matrix), Vector2Extensions.Transform(lineRight.EndPoint, DrawInfo.Matrix));
            Line screenLine = new Line(Vector2Extensions.Transform(line.StartPoint, DrawInfo.Matrix), Vector2Extensions.Transform(line.EndPoint, DrawInfo.Matrix));

            Shared.QuadBatch.Add(new TexturedVertex3D
            {
                Position = new Vector3(screenLineRight.EndPoint.X, screenLineRight.EndPoint.Y, 0),
                TexturePosition = new Vector2(0, 0),
                Colour = colourAt(lineRight.EndPoint)
            });
            Shared.QuadBatch.Add(new TexturedVertex3D
            {
                Position = new Vector3(screenLineRight.StartPoint.X, screenLineRight.StartPoint.Y, 0),
                TexturePosition = new Vector2(0, 0),
                Colour = colourAt(lineRight.StartPoint)
            });

            // Each "quad" of the slider is actually rendered as 2 quads, being split in half along the approximating line.
            // On this line the depth is 1 instead of 0, which is done properly handle self-overlap using the depth buffer.
            // Thus the middle vertices need to be added twice (once for each quad).
            Vector3 firstMiddlePoint = new Vector3(screenLine.StartPoint.X, screenLine.StartPoint.Y, 1);
            Vector3 secondMiddlePoint = new Vector3(screenLine.EndPoint.X, screenLine.EndPoint.Y, 1);
            Color4 firstMiddleColour = colourAt(line.StartPoint);
            Color4 secondMiddleColour = colourAt(line.EndPoint);

            for (int i = 0; i < 2; ++i)
            {
                Shared.QuadBatch.Add(new TexturedVertex3D
                {
                    Position = firstMiddlePoint,
                    TexturePosition = new Vector2(1 - 1 / Texture.Width, 0),
                    Colour = firstMiddleColour
                });
                Shared.QuadBatch.Add(new TexturedVertex3D
                {
                    Position = secondMiddlePoint,
                    TexturePosition = new Vector2(1 - 1 / Texture.Width, 0),
                    Colour = secondMiddleColour
                });
            }

            Shared.QuadBatch.Add(new TexturedVertex3D
            {
                Position = new Vector3(screenLineLeft.EndPoint.X, screenLineLeft.EndPoint.Y, 0),
                TexturePosition = new Vector2(0, 0),
                Colour = colourAt(lineLeft.EndPoint)
            });
            Shared.QuadBatch.Add(new TexturedVertex3D
            {
                Position = new Vector3(screenLineLeft.StartPoint.X, screenLineLeft.StartPoint.Y, 0),
                TexturePosition = new Vector2(0, 0),
                Colour = colourAt(lineLeft.StartPoint)
            });
        }

        private void updateVertexBuffer()
        {
            Line line = Segments[0];
            float theta = line.Theta;
            addLineCap(line.StartPoint, theta + MathHelper.Pi, MathHelper.Pi);

            for (int i = 1; i < Segments.Count; ++i)
            {
                Line nextLine = Segments[i];
                float nextTheta = nextLine.Theta;
                addLineCap(line.EndPoint, theta, nextTheta - theta);

                line = nextLine;
                theta = nextTheta;
            }

            addLineCap(line.EndPoint, theta, MathHelper.Pi);


            foreach (Line segment in Segments)
                addLineQuads(segment);
        }

        public override void Draw(Action<TexturedVertex2D> vertexAction)
        {
            base.Draw(vertexAction);

            if (Texture == null || Texture.IsDisposed || Segments.Count == 0)
                return;

            GLWrapper.PushDepthInfo(new DepthInfo { DepthTest = true });

            Shader shader = needsRoundedShader ? RoundedTextureShader : TextureShader;

            shader.Bind();

            Texture.TextureGL.WrapMode = TextureWrapMode.ClampToEdge;
            Texture.TextureGL.Bind();

            updateVertexBuffer();

            shader.Unbind();

            GLWrapper.PopDepthInfo();
        }
    }
}
=======
﻿// Copyright (c) 2007-2018 ppy Pty Ltd <contact@ppy.sh>.
// Licensed under the MIT Licence - https://raw.githubusercontent.com/ppy/osu-framework/master/LICENCE

using osu.Framework.Graphics.Primitives;
using osu.Framework.Graphics.Shaders;
using osu.Framework.Graphics.Textures;
using OpenTK.Graphics.ES30;
using osu.Framework.Graphics.OpenGL;
using OpenTK;
using System;
using System.Collections.Generic;
using osu.Framework.Graphics.Batches;
using osu.Framework.Graphics.OpenGL.Vertices;
using OpenTK.Graphics;

namespace osu.Framework.Graphics.Lines
{
    public class PathDrawNodeSharedData
    {
        // We multiply the size param by 3 such that the amount of vertices is a multiple of the amount of vertices
        // per primitive (triangles in this case). Otherwise overflowing the batch will result in wrong
        // grouping of vertices into primitives.
        public LinearBatch<TexturedVertex3D> HalfCircleBatch = new LinearBatch<TexturedVertex3D>(PathDrawNode.MAXRES * 100 * 3, 10, PrimitiveType.Triangles);
        public QuadBatch<TexturedVertex3D> QuadBatch = new QuadBatch<TexturedVertex3D>(200, 10);
    }

    public class PathDrawNode : DrawNode
    {
        public const int MAXRES = 24;
        public List<Line> Segments;

        public Vector2 DrawSize;
        public float Width;
        public Texture Texture;

        public Shader TextureShader;
        public Shader RoundedTextureShader;

        public PathDrawNodeSharedData Shared;

        private bool needsRoundedShader => GLWrapper.IsMaskingActive;

        private Vector2 pointOnCircle(float angle) => new Vector2((float)Math.Sin(angle), -(float)Math.Cos(angle));

        private Vector2 relativePosition(Vector2 localPos) => Vector2.Divide(localPos, DrawSize);

        private Color4 colourAt(Vector2 localPos) => DrawInfo.Colour.HasSingleColour
            ? (Color4)DrawInfo.Colour
            : DrawInfo.Colour.Interpolate(relativePosition(localPos)).Linear;

        private void addLineCap(Vector2 origin, float theta, float thetaDiff)
        {
            const float step = MathHelper.Pi / MAXRES;

            float dir = Math.Sign(thetaDiff);
            thetaDiff = dir * thetaDiff;

            int amountPoints = (int)Math.Ceiling(thetaDiff / step);

            if (dir < 0)
                theta += MathHelper.Pi;

            Vector2 current = origin + pointOnCircle(theta) * Width;
            Color4 currentColour = colourAt(current);
            current = Vector2Extensions.Transform(current, DrawInfo.Matrix);

            Vector2 screenOrigin = Vector2Extensions.Transform(origin, DrawInfo.Matrix);
            Color4 originColour = colourAt(origin);

            for (int i = 1; i <= amountPoints; i++)
            {
                // Center point
                Shared.HalfCircleBatch.Add(new TexturedVertex3D
                {
                    Position = new Vector3(screenOrigin.X, screenOrigin.Y, 1),
                    TexturePosition = new Vector2(1 - 1 / Texture.Width, 0),
                    Colour = originColour
                });

                // First outer point
                Shared.HalfCircleBatch.Add(new TexturedVertex3D
                {
                    Position = new Vector3(current.X, current.Y, 0),
                    TexturePosition = new Vector2(0, 0),
                    Colour = currentColour
                });

                float angularOffset = Math.Min(i * step, thetaDiff);
                current = origin + pointOnCircle(theta + dir * angularOffset) * Width;
                currentColour = colourAt(current);
                current = Vector2Extensions.Transform(current, DrawInfo.Matrix);

                // Second outer point
                Shared.HalfCircleBatch.Add(new TexturedVertex3D
                {
                    Position = new Vector3(current.X, current.Y, 0),
                    TexturePosition = new Vector2(0, 0),
                    Colour = currentColour
                });
            }
        }

        private void addLineQuads(Line line)
        {
            Vector2 ortho = line.OrthogonalDirection;
            Line lineLeft = new Line(line.StartPoint + ortho * Width, line.EndPoint + ortho * Width);
            Line lineRight = new Line(line.StartPoint - ortho * Width, line.EndPoint - ortho * Width);

            Line screenLineLeft = new Line(Vector2Extensions.Transform(lineLeft.StartPoint, DrawInfo.Matrix), Vector2Extensions.Transform(lineLeft.EndPoint, DrawInfo.Matrix));
            Line screenLineRight = new Line(Vector2Extensions.Transform(lineRight.StartPoint, DrawInfo.Matrix), Vector2Extensions.Transform(lineRight.EndPoint, DrawInfo.Matrix));
            Line screenLine = new Line(Vector2Extensions.Transform(line.StartPoint, DrawInfo.Matrix), Vector2Extensions.Transform(line.EndPoint, DrawInfo.Matrix));

            Shared.QuadBatch.Add(new TexturedVertex3D
            {
                Position = new Vector3(screenLineRight.EndPoint.X, screenLineRight.EndPoint.Y, 0),
                TexturePosition = new Vector2(0, 0),
                Colour = colourAt(lineRight.EndPoint)
            });
            Shared.QuadBatch.Add(new TexturedVertex3D
            {
                Position = new Vector3(screenLineRight.StartPoint.X, screenLineRight.StartPoint.Y, 0),
                TexturePosition = new Vector2(0, 0),
                Colour = colourAt(lineRight.StartPoint)
            });

            // Each "quad" of the slider is actually rendered as 2 quads, being split in half along the approximating line.
            // On this line the depth is 1 instead of 0, which is done properly handle self-overlap using the depth buffer.
            // Thus the middle vertices need to be added twice (once for each quad).
            Vector3 firstMiddlePoint = new Vector3(screenLine.StartPoint.X, screenLine.StartPoint.Y, 1);
            Vector3 secondMiddlePoint = new Vector3(screenLine.EndPoint.X, screenLine.EndPoint.Y, 1);
            Color4 firstMiddleColour = colourAt(line.StartPoint);
            Color4 secondMiddleColour = colourAt(line.EndPoint);

            for (int i = 0; i < 2; ++i)
            {
                Shared.QuadBatch.Add(new TexturedVertex3D
                {
                    Position = firstMiddlePoint,
                    TexturePosition = new Vector2(1 - 1 / Texture.Width, 0),
                    Colour = firstMiddleColour
                });
                Shared.QuadBatch.Add(new TexturedVertex3D
                {
                    Position = secondMiddlePoint,
                    TexturePosition = new Vector2(1 - 1 / Texture.Width, 0),
                    Colour = secondMiddleColour
                });
            }

            Shared.QuadBatch.Add(new TexturedVertex3D
            {
                Position = new Vector3(screenLineLeft.EndPoint.X, screenLineLeft.EndPoint.Y, 0),
                TexturePosition = new Vector2(0, 0),
                Colour = colourAt(lineLeft.EndPoint)
            });
            Shared.QuadBatch.Add(new TexturedVertex3D
            {
                Position = new Vector3(screenLineLeft.StartPoint.X, screenLineLeft.StartPoint.Y, 0),
                TexturePosition = new Vector2(0, 0),
                Colour = colourAt(lineLeft.StartPoint)
            });
        }

        private void updateVertexBuffer()
        {
            Line line = Segments[0];
            float theta = line.Theta;
            addLineCap(line.StartPoint, theta + MathHelper.Pi, MathHelper.Pi);

            for (int i = 1; i < Segments.Count; ++i)
            {
                Line nextLine = Segments[i];
                float nextTheta = nextLine.Theta;
                addLineCap(line.EndPoint, theta, nextTheta - theta);

                line = nextLine;
                theta = nextTheta;
            }

            addLineCap(line.EndPoint, theta, MathHelper.Pi);


            foreach (Line segment in Segments)
                addLineQuads(segment);
        }

        public override void Draw(Action<TexturedVertex2D> vertexAction)
        {
            base.Draw(vertexAction);

            if (Texture == null || Texture.IsDisposed || Segments.Count == 0)
                return;

            GLWrapper.SetDepthTest(true);

            Shader shader = needsRoundedShader ? RoundedTextureShader : TextureShader;

            shader.Bind();

            Texture.TextureGL.WrapMode = TextureWrapMode.ClampToEdge;
            Texture.TextureGL.Bind();

            updateVertexBuffer();

            shader.Unbind();

            GLWrapper.SetDepthTest(false);
        }
    }
}
>>>>>>> 76e0b9d2
<|MERGE_RESOLUTION|>--- conflicted
+++ resolved
@@ -1,5 +1,4 @@
-<<<<<<< HEAD
-﻿// Copyright (c) 2007-2017 ppy Pty Ltd <contact@ppy.sh>.
+﻿// Copyright (c) 2007-2018 ppy Pty Ltd <contact@ppy.sh>.
 // Licensed under the MIT Licence - https://raw.githubusercontent.com/ppy/osu-framework/master/LICENCE
 
 using osu.Framework.Graphics.Primitives;
@@ -28,7 +27,7 @@
     public class PathDrawNode : DrawNode
     {
         public const int MAXRES = 24;
-        public List<Line> Segments = new List<Line>();
+        public List<Line> Segments;
 
         public Vector2 DrawSize;
         public float Width;
@@ -208,216 +207,4 @@
             GLWrapper.PopDepthInfo();
         }
     }
-}
-=======
-﻿// Copyright (c) 2007-2018 ppy Pty Ltd <contact@ppy.sh>.
-// Licensed under the MIT Licence - https://raw.githubusercontent.com/ppy/osu-framework/master/LICENCE
-
-using osu.Framework.Graphics.Primitives;
-using osu.Framework.Graphics.Shaders;
-using osu.Framework.Graphics.Textures;
-using OpenTK.Graphics.ES30;
-using osu.Framework.Graphics.OpenGL;
-using OpenTK;
-using System;
-using System.Collections.Generic;
-using osu.Framework.Graphics.Batches;
-using osu.Framework.Graphics.OpenGL.Vertices;
-using OpenTK.Graphics;
-
-namespace osu.Framework.Graphics.Lines
-{
-    public class PathDrawNodeSharedData
-    {
-        // We multiply the size param by 3 such that the amount of vertices is a multiple of the amount of vertices
-        // per primitive (triangles in this case). Otherwise overflowing the batch will result in wrong
-        // grouping of vertices into primitives.
-        public LinearBatch<TexturedVertex3D> HalfCircleBatch = new LinearBatch<TexturedVertex3D>(PathDrawNode.MAXRES * 100 * 3, 10, PrimitiveType.Triangles);
-        public QuadBatch<TexturedVertex3D> QuadBatch = new QuadBatch<TexturedVertex3D>(200, 10);
-    }
-
-    public class PathDrawNode : DrawNode
-    {
-        public const int MAXRES = 24;
-        public List<Line> Segments;
-
-        public Vector2 DrawSize;
-        public float Width;
-        public Texture Texture;
-
-        public Shader TextureShader;
-        public Shader RoundedTextureShader;
-
-        public PathDrawNodeSharedData Shared;
-
-        private bool needsRoundedShader => GLWrapper.IsMaskingActive;
-
-        private Vector2 pointOnCircle(float angle) => new Vector2((float)Math.Sin(angle), -(float)Math.Cos(angle));
-
-        private Vector2 relativePosition(Vector2 localPos) => Vector2.Divide(localPos, DrawSize);
-
-        private Color4 colourAt(Vector2 localPos) => DrawInfo.Colour.HasSingleColour
-            ? (Color4)DrawInfo.Colour
-            : DrawInfo.Colour.Interpolate(relativePosition(localPos)).Linear;
-
-        private void addLineCap(Vector2 origin, float theta, float thetaDiff)
-        {
-            const float step = MathHelper.Pi / MAXRES;
-
-            float dir = Math.Sign(thetaDiff);
-            thetaDiff = dir * thetaDiff;
-
-            int amountPoints = (int)Math.Ceiling(thetaDiff / step);
-
-            if (dir < 0)
-                theta += MathHelper.Pi;
-
-            Vector2 current = origin + pointOnCircle(theta) * Width;
-            Color4 currentColour = colourAt(current);
-            current = Vector2Extensions.Transform(current, DrawInfo.Matrix);
-
-            Vector2 screenOrigin = Vector2Extensions.Transform(origin, DrawInfo.Matrix);
-            Color4 originColour = colourAt(origin);
-
-            for (int i = 1; i <= amountPoints; i++)
-            {
-                // Center point
-                Shared.HalfCircleBatch.Add(new TexturedVertex3D
-                {
-                    Position = new Vector3(screenOrigin.X, screenOrigin.Y, 1),
-                    TexturePosition = new Vector2(1 - 1 / Texture.Width, 0),
-                    Colour = originColour
-                });
-
-                // First outer point
-                Shared.HalfCircleBatch.Add(new TexturedVertex3D
-                {
-                    Position = new Vector3(current.X, current.Y, 0),
-                    TexturePosition = new Vector2(0, 0),
-                    Colour = currentColour
-                });
-
-                float angularOffset = Math.Min(i * step, thetaDiff);
-                current = origin + pointOnCircle(theta + dir * angularOffset) * Width;
-                currentColour = colourAt(current);
-                current = Vector2Extensions.Transform(current, DrawInfo.Matrix);
-
-                // Second outer point
-                Shared.HalfCircleBatch.Add(new TexturedVertex3D
-                {
-                    Position = new Vector3(current.X, current.Y, 0),
-                    TexturePosition = new Vector2(0, 0),
-                    Colour = currentColour
-                });
-            }
-        }
-
-        private void addLineQuads(Line line)
-        {
-            Vector2 ortho = line.OrthogonalDirection;
-            Line lineLeft = new Line(line.StartPoint + ortho * Width, line.EndPoint + ortho * Width);
-            Line lineRight = new Line(line.StartPoint - ortho * Width, line.EndPoint - ortho * Width);
-
-            Line screenLineLeft = new Line(Vector2Extensions.Transform(lineLeft.StartPoint, DrawInfo.Matrix), Vector2Extensions.Transform(lineLeft.EndPoint, DrawInfo.Matrix));
-            Line screenLineRight = new Line(Vector2Extensions.Transform(lineRight.StartPoint, DrawInfo.Matrix), Vector2Extensions.Transform(lineRight.EndPoint, DrawInfo.Matrix));
-            Line screenLine = new Line(Vector2Extensions.Transform(line.StartPoint, DrawInfo.Matrix), Vector2Extensions.Transform(line.EndPoint, DrawInfo.Matrix));
-
-            Shared.QuadBatch.Add(new TexturedVertex3D
-            {
-                Position = new Vector3(screenLineRight.EndPoint.X, screenLineRight.EndPoint.Y, 0),
-                TexturePosition = new Vector2(0, 0),
-                Colour = colourAt(lineRight.EndPoint)
-            });
-            Shared.QuadBatch.Add(new TexturedVertex3D
-            {
-                Position = new Vector3(screenLineRight.StartPoint.X, screenLineRight.StartPoint.Y, 0),
-                TexturePosition = new Vector2(0, 0),
-                Colour = colourAt(lineRight.StartPoint)
-            });
-
-            // Each "quad" of the slider is actually rendered as 2 quads, being split in half along the approximating line.
-            // On this line the depth is 1 instead of 0, which is done properly handle self-overlap using the depth buffer.
-            // Thus the middle vertices need to be added twice (once for each quad).
-            Vector3 firstMiddlePoint = new Vector3(screenLine.StartPoint.X, screenLine.StartPoint.Y, 1);
-            Vector3 secondMiddlePoint = new Vector3(screenLine.EndPoint.X, screenLine.EndPoint.Y, 1);
-            Color4 firstMiddleColour = colourAt(line.StartPoint);
-            Color4 secondMiddleColour = colourAt(line.EndPoint);
-
-            for (int i = 0; i < 2; ++i)
-            {
-                Shared.QuadBatch.Add(new TexturedVertex3D
-                {
-                    Position = firstMiddlePoint,
-                    TexturePosition = new Vector2(1 - 1 / Texture.Width, 0),
-                    Colour = firstMiddleColour
-                });
-                Shared.QuadBatch.Add(new TexturedVertex3D
-                {
-                    Position = secondMiddlePoint,
-                    TexturePosition = new Vector2(1 - 1 / Texture.Width, 0),
-                    Colour = secondMiddleColour
-                });
-            }
-
-            Shared.QuadBatch.Add(new TexturedVertex3D
-            {
-                Position = new Vector3(screenLineLeft.EndPoint.X, screenLineLeft.EndPoint.Y, 0),
-                TexturePosition = new Vector2(0, 0),
-                Colour = colourAt(lineLeft.EndPoint)
-            });
-            Shared.QuadBatch.Add(new TexturedVertex3D
-            {
-                Position = new Vector3(screenLineLeft.StartPoint.X, screenLineLeft.StartPoint.Y, 0),
-                TexturePosition = new Vector2(0, 0),
-                Colour = colourAt(lineLeft.StartPoint)
-            });
-        }
-
-        private void updateVertexBuffer()
-        {
-            Line line = Segments[0];
-            float theta = line.Theta;
-            addLineCap(line.StartPoint, theta + MathHelper.Pi, MathHelper.Pi);
-
-            for (int i = 1; i < Segments.Count; ++i)
-            {
-                Line nextLine = Segments[i];
-                float nextTheta = nextLine.Theta;
-                addLineCap(line.EndPoint, theta, nextTheta - theta);
-
-                line = nextLine;
-                theta = nextTheta;
-            }
-
-            addLineCap(line.EndPoint, theta, MathHelper.Pi);
-
-
-            foreach (Line segment in Segments)
-                addLineQuads(segment);
-        }
-
-        public override void Draw(Action<TexturedVertex2D> vertexAction)
-        {
-            base.Draw(vertexAction);
-
-            if (Texture == null || Texture.IsDisposed || Segments.Count == 0)
-                return;
-
-            GLWrapper.SetDepthTest(true);
-
-            Shader shader = needsRoundedShader ? RoundedTextureShader : TextureShader;
-
-            shader.Bind();
-
-            Texture.TextureGL.WrapMode = TextureWrapMode.ClampToEdge;
-            Texture.TextureGL.Bind();
-
-            updateVertexBuffer();
-
-            shader.Unbind();
-
-            GLWrapper.SetDepthTest(false);
-        }
-    }
-}
->>>>>>> 76e0b9d2
+}