﻿// Copyright (c) 2007-2016 ppy Pty Ltd <contact@ppy.sh>.
// Licensed under the MIT Licence - https://raw.githubusercontent.com/ppy/osu-framework/master/LICENCE

using osu.Framework.Graphics.Primitives;
using osu.Framework.Graphics.Shaders;
using osu.Framework.Graphics.Textures;
<<<<<<< HEAD
using OpenTK.Graphics.ES30;
=======
using OpenTK.Graphics.ES20;
using osu.Framework.Graphics.Batches;
using osu.Framework.Graphics.OpenGL;
>>>>>>> 9a3f310f

namespace osu.Framework.Graphics.Sprites
{
    public class SpriteDrawNode : ShadedDrawNode
    {
        public Texture Texture;
        public Quad ScreenSpaceDrawQuad;
        public bool WrapTexture;

        public override void Draw(IVertexBatch vertexBatch)
        {
            base.Draw(vertexBatch);

            if (Texture == null || Texture.IsDisposed)
                return;

            Shader.Bind();

            Texture.TextureGL.WrapMode = WrapTexture ? TextureWrapMode.Repeat : TextureWrapMode.ClampToEdge;
            Texture.Draw(ScreenSpaceDrawQuad, DrawInfo.Colour, null, vertexBatch as VertexBatch<TexturedVertex2D>);

            Shader.Unbind();
        }
    }
}
<|MERGE_RESOLUTION|>--- conflicted
+++ resolved
@@ -1,38 +1,34 @@
-﻿// Copyright (c) 2007-2016 ppy Pty Ltd <contact@ppy.sh>.
-// Licensed under the MIT Licence - https://raw.githubusercontent.com/ppy/osu-framework/master/LICENCE
-
-using osu.Framework.Graphics.Primitives;
-using osu.Framework.Graphics.Shaders;
-using osu.Framework.Graphics.Textures;
-<<<<<<< HEAD
-using OpenTK.Graphics.ES30;
-=======
-using OpenTK.Graphics.ES20;
-using osu.Framework.Graphics.Batches;
-using osu.Framework.Graphics.OpenGL;
->>>>>>> 9a3f310f
-
-namespace osu.Framework.Graphics.Sprites
-{
-    public class SpriteDrawNode : ShadedDrawNode
-    {
-        public Texture Texture;
-        public Quad ScreenSpaceDrawQuad;
-        public bool WrapTexture;
-
-        public override void Draw(IVertexBatch vertexBatch)
-        {
-            base.Draw(vertexBatch);
-
-            if (Texture == null || Texture.IsDisposed)
-                return;
-
-            Shader.Bind();
-
-            Texture.TextureGL.WrapMode = WrapTexture ? TextureWrapMode.Repeat : TextureWrapMode.ClampToEdge;
-            Texture.Draw(ScreenSpaceDrawQuad, DrawInfo.Colour, null, vertexBatch as VertexBatch<TexturedVertex2D>);
-
-            Shader.Unbind();
-        }
-    }
-}
+﻿// Copyright (c) 2007-2016 ppy Pty Ltd <contact@ppy.sh>.
+// Licensed under the MIT Licence - https://raw.githubusercontent.com/ppy/osu-framework/master/LICENCE
+
+using osu.Framework.Graphics.Primitives;
+using osu.Framework.Graphics.Shaders;
+using osu.Framework.Graphics.Textures;
+using OpenTK.Graphics.ES30;
+using osu.Framework.Graphics.Batches;
+using osu.Framework.Graphics.OpenGL;
+
+namespace osu.Framework.Graphics.Sprites
+{
+    public class SpriteDrawNode : ShadedDrawNode
+    {
+        public Texture Texture;
+        public Quad ScreenSpaceDrawQuad;
+        public bool WrapTexture;
+
+        public override void Draw(IVertexBatch vertexBatch)
+        {
+            base.Draw(vertexBatch);
+
+            if (Texture == null || Texture.IsDisposed)
+                return;
+
+            Shader.Bind();
+
+            Texture.TextureGL.WrapMode = WrapTexture ? TextureWrapMode.Repeat : TextureWrapMode.ClampToEdge;
+            Texture.Draw(ScreenSpaceDrawQuad, DrawInfo.Colour, null, vertexBatch as VertexBatch<TexturedVertex2D>);
+
+            Shader.Unbind();
+        }
+    }
+}