--- conflicted
+++ resolved
@@ -1,5 +1,4 @@
-<<<<<<< HEAD
-﻿// Copyright (c) 2007-2017 ppy Pty Ltd <contact@ppy.sh>.
+﻿// Copyright (c) 2007-2018 ppy Pty Ltd <contact@ppy.sh>.
 // Licensed under the MIT Licence - https://raw.githubusercontent.com/ppy/osu-framework/master/LICENCE
 
 using osu.Framework.Graphics.OpenGL;
@@ -54,46 +53,4 @@
             GLWrapper.SetBlend(DrawInfo.Blending);
         }
     }
-}
-=======
-﻿// Copyright (c) 2007-2018 ppy Pty Ltd <contact@ppy.sh>.
-// Licensed under the MIT Licence - https://raw.githubusercontent.com/ppy/osu-framework/master/LICENCE
-
-using osu.Framework.Graphics.OpenGL;
-using System;
-using osu.Framework.Graphics.OpenGL.Vertices;
-
-namespace osu.Framework.Graphics
-{
-    /// <summary>
-    /// Contains all the information required to draw a single <see cref="Drawable"/>.
-    /// A hierarchy of DrawNodes is passed to the draw thread for rendering every frame.
-    /// </summary>
-    public class DrawNode
-    {
-        /// <summary>
-        /// Contains a linear transformation, colour information, and blending information
-        /// of this draw node.
-        /// </summary>
-        public DrawInfo DrawInfo;
-
-        /// <summary>
-        /// Identifies the state of this draw node with an invalidation state of its corresponding
-        /// <see cref="Drawable"/>. Whenever the invalidation state of this draw node disagrees
-        /// with the state of its <see cref="Drawable"/> it has to be updated.
-        /// </summary>
-        public long InvalidationID;
-
-        /// <summary>
-        /// Draws this draw node to the screen.
-        /// </summary>
-        /// <param name="vertexAction">The action to be performed on each vertex of
-        /// the draw node in order to draw it if required. This is primarily used by
-        /// textured sprites.</param>
-        public virtual void Draw(Action<TexturedVertex2D> vertexAction)
-        {
-            GLWrapper.SetBlend(DrawInfo.Blending);
-        }
-    }
-}
->>>>>>> 76e0b9d2
+}