--- conflicted
+++ resolved
@@ -1,10 +1,8 @@
-<<<<<<< HEAD
-﻿// Copyright (c) 2007-2017 ppy Pty Ltd <contact@ppy.sh>.
+﻿// Copyright (c) 2007-2018 ppy Pty Ltd <contact@ppy.sh>.
 // Licensed under the MIT Licence - https://raw.githubusercontent.com/ppy/osu-framework/master/LICENCE
 
 using System;
 using osu.Framework.Graphics.Primitives;
-using RectangleF = osu.Framework.Graphics.Primitives.RectangleF;
 using OpenTK;
 using osu.Framework.Graphics.Colour;
 using osu.Framework.Graphics.OpenGL.Vertices;
@@ -34,14 +32,14 @@
 
         public override int Height
         {
-            get { return bounds.Height; }
-            set { bounds.Height = value; }
+            get => bounds.Height;
+            set => bounds.Height = value;
         }
 
         public override int Width
         {
-            get { return bounds.Width; }
-            set { bounds.Width = value; }
+            get => bounds.Width;
+            set => bounds.Width = value;
         }
 
         private RectangleF boundsInParent(RectangleF? textureRect)
@@ -109,116 +107,4 @@
             parent?.SetData(upload);
         }
     }
-}
-=======
-﻿// Copyright (c) 2007-2018 ppy Pty Ltd <contact@ppy.sh>.
-// Licensed under the MIT Licence - https://raw.githubusercontent.com/ppy/osu-framework/master/LICENCE
-
-using System;
-using osu.Framework.Graphics.Primitives;
-using OpenTK;
-using osu.Framework.Graphics.Colour;
-using osu.Framework.Graphics.OpenGL.Vertices;
-
-namespace osu.Framework.Graphics.OpenGL.Textures
-{
-    internal class TextureGLSub : TextureGL
-    {
-        private readonly TextureGLSingle parent;
-        private RectangleI bounds;
-
-        public override TextureGL Native => parent.Native;
-
-        public override int TextureId => parent.TextureId;
-        public override bool Loaded => parent.Loaded;
-
-        public TextureGLSub(RectangleI bounds, TextureGLSingle parent)
-        {
-            // If GLWrapper is not initialized at this point, it means we do not have OpenGL available
-            // and thus will never draw anything. In this case it is fine if the parent texture is null.
-            if (GLWrapper.IsInitialized && parent == null)
-                throw new InvalidOperationException("May not construct a subtexture without a parent texture to refer to.");
-
-            this.bounds = bounds;
-            this.parent = parent;
-        }
-
-        public override int Height
-        {
-            get => bounds.Height;
-            set => bounds.Height = value;
-        }
-
-        public override int Width
-        {
-            get => bounds.Width;
-            set => bounds.Width = value;
-        }
-
-        private RectangleF boundsInParent(RectangleF? textureRect)
-        {
-            RectangleF actualBounds = bounds;
-
-            if (textureRect.HasValue)
-            {
-                RectangleF localBounds = textureRect.Value;
-                actualBounds.X += localBounds.X;
-                actualBounds.Y += localBounds.Y;
-                actualBounds.Width = Math.Min(localBounds.Width, bounds.Width);
-                actualBounds.Height = Math.Min(localBounds.Height, bounds.Height);
-            }
-
-            return actualBounds;
-        }
-
-        public override RectangleF GetTextureRect(RectangleF? textureRect)
-        {
-            return parent.GetTextureRect(boundsInParent(textureRect));
-        }
-
-        public override void DrawTriangle(Triangle vertexTriangle, RectangleF? textureRect, ColourInfo drawColour, Action<TexturedVertex2D> vertexAction = null, Vector2? inflationPercentage = null)
-        {
-            parent.DrawTriangle(vertexTriangle, boundsInParent(textureRect), drawColour, vertexAction, inflationPercentage);
-        }
-
-        public override void DrawQuad(Quad vertexQuad, RectangleF? textureRect, ColourInfo drawColour, Action<TexturedVertex2D> vertexAction = null, Vector2? inflationPercentage = null, Vector2? blendRangeOverride = null)
-        {
-            parent.DrawQuad(vertexQuad, boundsInParent(textureRect), drawColour, vertexAction, inflationPercentage, blendRangeOverride);
-        }
-
-        internal override bool Upload()
-        {
-            //no upload required; our parent does this.
-            return false;
-        }
-
-        public override bool Bind()
-        {
-            if (IsDisposed)
-                throw new ObjectDisposedException(ToString(), "Can not bind disposed sub textures.");
-
-            Upload();
-
-            return parent.Bind();
-        }
-
-        public override void SetData(TextureUpload upload)
-        {
-            if (upload.Bounds.Width > bounds.Width || upload.Bounds.Height > bounds.Height)
-                throw new ArgumentOutOfRangeException(
-                    $"Texture is too small to fit the requested upload. Texture size is {bounds.Width} x {bounds.Height}, upload size is {upload.Bounds.Width} x {upload.Bounds.Height}.",
-                    nameof(upload));
-
-            if (upload.Bounds.IsEmpty)
-                upload.Bounds = bounds;
-            else
-            {
-                upload.Bounds.X += bounds.X;
-                upload.Bounds.Y += bounds.Y;
-            }
-
-            parent?.SetData(upload);
-        }
-    }
-}
->>>>>>> 76e0b9d2
+}