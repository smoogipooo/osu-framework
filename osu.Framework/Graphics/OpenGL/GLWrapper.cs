--- conflicted
+++ resolved
@@ -1,5 +1,4 @@
-<<<<<<< HEAD
-﻿// Copyright (c) 2007-2017 ppy Pty Ltd <contact@ppy.sh>.
+﻿// Copyright (c) 2007-2018 ppy Pty Ltd <contact@ppy.sh>.
 // Licensed under the MIT Licence - https://raw.githubusercontent.com/ppy/osu-framework/master/LICENCE
 
 using System;
@@ -48,13 +47,13 @@
 
         public static bool IsInitialized { get; private set; }
 
-        private static GameHost host;
+        private static WeakReference<GameHost> host;
 
         internal static void Initialize(GameHost host)
         {
             if (IsInitialized) return;
 
-            GLWrapper.host = host;
+            GLWrapper.host = new WeakReference<GameHost>(host);
             reset_scheduler.SetCurrentThread();
 
             MaxTextureSize = Math.Min(4096, GL.GetInteger(GetPName.MaxTextureSize));
@@ -69,7 +68,8 @@
 
         internal static void ScheduleDisposal(Action disposalAction)
         {
-            host?.UpdateThread.Scheduler.Add(() => reset_scheduler.Add(disposalAction.Invoke));
+            if (host != null && host.TryGetTarget(out GameHost h))
+                h.UpdateThread.Scheduler.Add(() => reset_scheduler.Add(disposalAction.Invoke));
         }
 
         internal static void Reset(Vector2 size)
@@ -161,13 +161,21 @@
         /// Enqueues a texture to be uploaded in the next frame.
         /// </summary>
         /// <param name="texture">The texture to be uploaded.</param>
-        public static void EnqueueTextureUpload(TextureGL texture) => expensive_operations_queue.Enqueue(() => texture.Upload());
+        public static void EnqueueTextureUpload(TextureGL texture)
+        {
+            if (host != null)
+                expensive_operations_queue.Enqueue(() => texture.Upload());
+        }
 
         /// <summary>
         /// Enqueues the compile of a shader.
         /// </summary>
         /// <param name="shader">The shader to compile.</param>
-        public static void EnqueueShaderCompile(Shader shader) => expensive_operations_queue.Enqueue(shader.EnsureLoaded);
+        public static void EnqueueShaderCompile(Shader shader)
+        {
+            if (host != null)
+                expensive_operations_queue.Enqueue(shader.EnsureLoaded);
+        }
 
         private static readonly int[] last_bound_buffers = new int[2];
 
@@ -781,703 +789,4 @@
             && DepthTestFunction == other.DepthTestFunction
             && WriteDepth == other.WriteDepth;
     }
-}
-=======
-﻿// Copyright (c) 2007-2018 ppy Pty Ltd <contact@ppy.sh>.
-// Licensed under the MIT Licence - https://raw.githubusercontent.com/ppy/osu-framework/master/LICENCE
-
-using System;
-using System.Collections.Concurrent;
-using System.Collections.Generic;
-using System.Diagnostics;
-using osu.Framework.Development;
-using osu.Framework.Graphics.Batches;
-using osu.Framework.Graphics.OpenGL.Textures;
-using osu.Framework.Graphics.Shaders;
-using osu.Framework.Threading;
-using OpenTK;
-using OpenTK.Graphics;
-using OpenTK.Graphics.ES30;
-using osu.Framework.Statistics;
-using osu.Framework.MathUtils;
-using osu.Framework.Graphics.Primitives;
-using osu.Framework.Graphics.Colour;
-using osu.Framework.Platform;
-
-namespace osu.Framework.Graphics.OpenGL
-{
-    internal static class GLWrapper
-    {
-        public static MaskingInfo CurrentMaskingInfo { get; private set; }
-        public static RectangleI Viewport { get; private set; }
-        public static RectangleF Ortho { get; private set; }
-        public static Matrix4 ProjectionMatrix { get; private set; }
-
-        public static bool UsingBackbuffer => lastFrameBuffer == 0;
-
-        /// <summary>
-        /// Check whether we have an initialised and non-disposed GL context.
-        /// </summary>
-        public static bool HasContext => GraphicsContext.CurrentContext != null;
-
-        public static int MaxTextureSize { get; private set; }
-
-        private static readonly Scheduler reset_scheduler = new Scheduler(null); //force no thread set until we are actually on the draw thread.
-
-        /// <summary>
-        /// A queue from which a maximum of one operation is invoked per draw frame.
-        /// </summary>
-        private static readonly ConcurrentQueue<Action> expensive_operations_queue = new ConcurrentQueue<Action>();
-
-        public static bool IsInitialized { get; private set; }
-
-        private static WeakReference<GameHost> host;
-
-        internal static void Initialize(GameHost host)
-        {
-            if (IsInitialized) return;
-
-            GLWrapper.host = new WeakReference<GameHost>(host);
-            reset_scheduler.SetCurrentThread();
-
-            MaxTextureSize = Math.Min(4096, GL.GetInteger(GetPName.MaxTextureSize));
-
-            GL.Disable(EnableCap.DepthTest);
-            GL.Disable(EnableCap.StencilTest);
-            GL.Enable(EnableCap.Blend);
-            GL.Enable(EnableCap.ScissorTest);
-
-            IsInitialized = true;
-        }
-
-        internal static void ScheduleDisposal(Action disposalAction)
-        {
-            if (host != null && host.TryGetTarget(out GameHost h))
-                h.UpdateThread.Scheduler.Add(() => reset_scheduler.Add(disposalAction.Invoke));
-        }
-
-        internal static void Reset(Vector2 size)
-        {
-            Trace.Assert(shader_stack.Count == 0);
-
-            reset_scheduler.Update();
-
-            if (expensive_operations_queue.TryDequeue(out Action action))
-                action.Invoke();
-
-            lastBoundTexture = null;
-
-            lastDepthTest = null;
-
-            lastBlendingInfo = new BlendingInfo();
-            lastBlendingEnabledState = null;
-
-            foreach (IVertexBatch b in this_frame_batches)
-                b.ResetCounters();
-
-            this_frame_batches.Clear();
-            if (lastActiveBatch != null)
-                this_frame_batches.Add(lastActiveBatch);
-
-            lastFrameBuffer = 0;
-
-            viewport_stack.Clear();
-            ortho_stack.Clear();
-            masking_stack.Clear();
-            scissor_rect_stack.Clear();
-
-            scissor_rect_stack.Push(new RectangleI(0, 0, (int)size.X, (int)size.Y));
-
-            Viewport = RectangleI.Empty;
-            Ortho = RectangleF.Empty;
-
-            PushViewport(new RectangleI(0, 0, (int)size.X, (int)size.Y));
-            PushMaskingInfo(new MaskingInfo
-            {
-                ScreenSpaceAABB = new RectangleI(0, 0, (int)size.X, (int)size.Y),
-                MaskingRect = new RectangleF(0, 0, size.X, size.Y),
-                ToMaskingSpace = Matrix3.Identity,
-                BlendRange = 1,
-                AlphaExponent = 1,
-            }, true);
-        }
-
-        // We initialize to an invalid value such that we are not missing an initial GL.ClearColor call.
-        private static Color4 clearColour = new Color4(-1, -1, -1, -1);
-
-        public static void ClearColour(Color4 c)
-        {
-            if (clearColour != c)
-            {
-                clearColour = c;
-                GL.ClearColor(clearColour);
-            }
-
-            GL.Clear(ClearBufferMask.ColorBufferBit | ClearBufferMask.DepthBufferBit | ClearBufferMask.StencilBufferBit);
-        }
-
-        /// <summary>
-        /// Enqueues a texture to be uploaded in the next frame.
-        /// </summary>
-        /// <param name="texture">The texture to be uploaded.</param>
-        public static void EnqueueTextureUpload(TextureGL texture)
-        {
-            if (host != null)
-                expensive_operations_queue.Enqueue(() => texture.Upload());
-        }
-
-        /// <summary>
-        /// Enqueues the compile of a shader.
-        /// </summary>
-        /// <param name="shader">The shader to compile.</param>
-        public static void EnqueueShaderCompile(Shader shader)
-        {
-            if (host != null)
-                expensive_operations_queue.Enqueue(shader.EnsureLoaded);
-        }
-
-        private static readonly int[] last_bound_buffers = new int[2];
-
-        /// <summary>
-        /// Bind an OpenGL buffer object.
-        /// </summary>
-        /// <param name="target">The buffer type to bind.</param>
-        /// <param name="buffer">The buffer ID to bind.</param>
-        /// <returns>Whether an actual bind call was necessary. This value is false when repeatedly binding the same buffer.</returns>
-        public static bool BindBuffer(BufferTarget target, int buffer)
-        {
-            int bufferIndex = target - BufferTarget.ArrayBuffer;
-            if (last_bound_buffers[bufferIndex] == buffer)
-                return false;
-
-            last_bound_buffers[bufferIndex] = buffer;
-            GL.BindBuffer(target, buffer);
-
-            FrameStatistics.Increment(StatisticsCounterType.VBufBinds);
-
-            return true;
-        }
-
-        private static IVertexBatch lastActiveBatch;
-
-        private static readonly List<IVertexBatch> this_frame_batches = new List<IVertexBatch>();
-
-        /// <summary>
-        /// Sets the last vertex batch used for drawing.
-        /// <para>
-        /// This is done so that various methods that change GL state can force-draw the batch
-        /// before continuing with the state change.
-        /// </para>
-        /// </summary>
-        /// <param name="batch">The batch.</param>
-        internal static void SetActiveBatch(IVertexBatch batch)
-        {
-            if (lastActiveBatch == batch) return;
-
-            FlushCurrentBatch();
-
-            if (batch != null && !this_frame_batches.Contains(batch))
-                this_frame_batches.Add(batch);
-
-            lastActiveBatch = batch;
-        }
-
-        private static TextureGL lastBoundTexture;
-
-        internal static bool AtlasTextureIsBound => lastBoundTexture is TextureGLAtlas;
-
-        /// <summary>
-        /// Binds a texture to darw with.
-        /// </summary>
-        /// <param name="texture"></param>
-        public static void BindTexture(TextureGL texture)
-        {
-            if (lastBoundTexture != texture)
-            {
-                FlushCurrentBatch();
-
-                GL.BindTexture(TextureTarget.Texture2D, texture?.TextureId ?? 0);
-                lastBoundTexture = texture;
-
-                FrameStatistics.Increment(StatisticsCounterType.TextureBinds);
-            }
-        }
-
-        private static bool? lastDepthTest;
-
-        public static void SetDepthTest(bool enabled)
-        {
-            if (lastDepthTest == enabled)
-                return;
-
-            lastDepthTest = enabled;
-
-            FlushCurrentBatch();
-
-            if (enabled)
-                GL.Enable(EnableCap.DepthTest);
-            else
-                GL.Disable(EnableCap.DepthTest);
-        }
-
-        private static BlendingInfo lastBlendingInfo;
-        private static bool? lastBlendingEnabledState;
-
-        /// <summary>
-        /// Sets the blending function to draw with.
-        /// </summary>
-        /// <param name="blendingInfo">The infor we should use to update the active state.</param>
-        public static void SetBlend(BlendingInfo blendingInfo)
-        {
-            if (lastBlendingInfo.Equals(blendingInfo))
-                return;
-
-            FlushCurrentBatch();
-
-            if (blendingInfo.IsDisabled)
-            {
-                if (!lastBlendingEnabledState.HasValue || lastBlendingEnabledState.Value)
-                    GL.Disable(EnableCap.Blend);
-
-                lastBlendingEnabledState = false;
-            }
-            else
-            {
-                if (!lastBlendingEnabledState.HasValue || !lastBlendingEnabledState.Value)
-                    GL.Enable(EnableCap.Blend);
-
-                lastBlendingEnabledState = true;
-
-                GL.BlendEquationSeparate(blendingInfo.RGBEquation, blendingInfo.AlphaEquation);
-                GL.BlendFuncSeparate(blendingInfo.Source, blendingInfo.Destination, blendingInfo.SourceAlpha, blendingInfo.DestinationAlpha);
-            }
-
-            lastBlendingInfo = blendingInfo;
-        }
-
-        private static int lastFrameBuffer;
-
-        /// <summary>
-        /// Binds a framebuffer.
-        /// </summary>
-        /// <param name="frameBuffer">The framebuffer to bind.</param>
-        /// <returns>The last bound framebuffer.</returns>
-        public static int BindFrameBuffer(int frameBuffer)
-        {
-            if (lastFrameBuffer == frameBuffer)
-                return lastFrameBuffer;
-
-            FlushCurrentBatch();
-
-            int last = lastFrameBuffer;
-
-            GL.BindFramebuffer(FramebufferTarget.Framebuffer, frameBuffer);
-            lastFrameBuffer = frameBuffer;
-
-            return last;
-        }
-
-        private static readonly Stack<RectangleI> viewport_stack = new Stack<RectangleI>();
-
-        /// <summary>
-        /// Applies a new viewport rectangle.
-        /// </summary>
-        /// <param name="viewport">The viewport rectangle.</param>
-        public static void PushViewport(RectangleI viewport)
-        {
-            var actualRect = viewport;
-
-            if (actualRect.Width < 0)
-            {
-                actualRect.X += viewport.Width;
-                actualRect.Width = -viewport.Width;
-            }
-
-            if (actualRect.Height < 0)
-            {
-                actualRect.Y += viewport.Height;
-                actualRect.Height = -viewport.Height;
-            }
-
-            PushOrtho(viewport);
-
-            viewport_stack.Push(actualRect);
-
-            if (Viewport == actualRect)
-                return;
-            Viewport = actualRect;
-
-            GL.Viewport(Viewport.Left, Viewport.Top, Viewport.Width, Viewport.Height);
-
-            UpdateScissorToCurrentViewportAndOrtho();
-        }
-
-        /// <summary>
-        /// Applies the last viewport rectangle.
-        /// </summary>
-        public static void PopViewport()
-        {
-            Trace.Assert(viewport_stack.Count > 1);
-
-            PopOrtho();
-
-            viewport_stack.Pop();
-            RectangleI actualRect = viewport_stack.Peek();
-
-            if (Viewport == actualRect)
-                return;
-            Viewport = actualRect;
-
-            GL.Viewport(Viewport.Left, Viewport.Top, Viewport.Width, Viewport.Height);
-
-            UpdateScissorToCurrentViewportAndOrtho();
-        }
-
-        private static readonly Stack<RectangleF> ortho_stack = new Stack<RectangleF>();
-
-        /// <summary>
-        /// Applies a new orthographic projection rectangle.
-        /// </summary>
-        /// <param name="ortho">The orthographic projection rectangle.</param>
-        public static void PushOrtho(RectangleF ortho)
-        {
-            FlushCurrentBatch();
-
-            ortho_stack.Push(ortho);
-            if (Ortho == ortho)
-                return;
-            Ortho = ortho;
-
-            ProjectionMatrix = Matrix4.CreateOrthographicOffCenter(Ortho.Left, Ortho.Right, Ortho.Bottom, Ortho.Top, -1, 1);
-            Shader.SetGlobalProperty(@"g_ProjMatrix", ProjectionMatrix);
-
-            UpdateScissorToCurrentViewportAndOrtho();
-        }
-
-        /// <summary>
-        /// Applies the last orthographic projection rectangle.
-        /// </summary>
-        public static void PopOrtho()
-        {
-            Trace.Assert(ortho_stack.Count > 1);
-
-            FlushCurrentBatch();
-
-            ortho_stack.Pop();
-            RectangleF actualRect = ortho_stack.Peek();
-
-            if (Ortho == actualRect)
-                return;
-            Ortho = actualRect;
-
-            ProjectionMatrix = Matrix4.CreateOrthographicOffCenter(Ortho.Left, Ortho.Right, Ortho.Bottom, Ortho.Top, -1, 1);
-            Shader.SetGlobalProperty(@"g_ProjMatrix", ProjectionMatrix);
-
-            UpdateScissorToCurrentViewportAndOrtho();
-        }
-
-        private static readonly Stack<MaskingInfo> masking_stack = new Stack<MaskingInfo>();
-        private static readonly Stack<RectangleI> scissor_rect_stack = new Stack<RectangleI>();
-
-        public static void UpdateScissorToCurrentViewportAndOrtho()
-        {
-            RectangleF viewportRect = Viewport;
-            Vector2 offset = viewportRect.TopLeft - Ortho.TopLeft;
-
-            RectangleI currentScissorRect = scissor_rect_stack.Peek();
-
-            RectangleI scissorRect = new RectangleI(
-                currentScissorRect.X + (int)Math.Floor(offset.X),
-                Viewport.Height - currentScissorRect.Bottom - (int)Math.Ceiling(offset.Y),
-                currentScissorRect.Width,
-                currentScissorRect.Height);
-
-            if (!Precision.AlmostEquals(offset, Vector2.Zero))
-            {
-                ++scissorRect.Width;
-                ++scissorRect.Height;
-            }
-
-            GL.Scissor(scissorRect.X, scissorRect.Y, scissorRect.Width, scissorRect.Height);
-        }
-
-        private static void setMaskingInfo(MaskingInfo maskingInfo, bool isPushing, bool overwritePreviousScissor)
-        {
-            FlushCurrentBatch();
-
-            Shader.SetGlobalProperty(@"g_MaskingRect", new Vector4(
-                maskingInfo.MaskingRect.Left,
-                maskingInfo.MaskingRect.Top,
-                maskingInfo.MaskingRect.Right,
-                maskingInfo.MaskingRect.Bottom));
-
-            Shader.SetGlobalProperty(@"g_ToMaskingSpace", maskingInfo.ToMaskingSpace);
-            Shader.SetGlobalProperty(@"g_CornerRadius", maskingInfo.CornerRadius);
-
-            Shader.SetGlobalProperty(@"g_BorderThickness", maskingInfo.BorderThickness / maskingInfo.BlendRange);
-            Shader.SetGlobalProperty(@"g_BorderColour", new Vector4(
-                maskingInfo.BorderColour.Linear.R,
-                maskingInfo.BorderColour.Linear.G,
-                maskingInfo.BorderColour.Linear.B,
-                maskingInfo.BorderColour.Linear.A));
-
-            Shader.SetGlobalProperty(@"g_MaskingBlendRange", maskingInfo.BlendRange);
-            Shader.SetGlobalProperty(@"g_AlphaExponent", maskingInfo.AlphaExponent);
-
-            Shader.SetGlobalProperty(@"g_DiscardInner", maskingInfo.Hollow);
-
-            RectangleI actualRect = maskingInfo.ScreenSpaceAABB;
-            actualRect.X += Viewport.X;
-            actualRect.Y += Viewport.Y;
-
-            // Ensure the rectangle only has positive width and height. (Required by OGL)
-            if (actualRect.Width < 0)
-            {
-                actualRect.X += actualRect.Width;
-                actualRect.Width = -actualRect.Width;
-            }
-
-            if (actualRect.Height < 0)
-            {
-                actualRect.Y += actualRect.Height;
-                actualRect.Height = -actualRect.Height;
-            }
-
-            if (isPushing)
-            {
-                RectangleI currentScissorRect;
-                if (overwritePreviousScissor)
-                    currentScissorRect = actualRect;
-                else
-                {
-                    currentScissorRect = scissor_rect_stack.Peek();
-                    currentScissorRect.Intersect(actualRect);
-                }
-
-                scissor_rect_stack.Push(currentScissorRect);
-            }
-            else
-            {
-                Trace.Assert(scissor_rect_stack.Count > 1);
-                scissor_rect_stack.Pop();
-            }
-
-            UpdateScissorToCurrentViewportAndOrtho();
-        }
-
-        internal static void FlushCurrentBatch()
-        {
-            lastActiveBatch?.Draw();
-        }
-
-        public static bool IsMaskingActive => masking_stack.Count > 1;
-
-        /// <summary>
-        /// Applies a new scissor rectangle.
-        /// </summary>
-        /// <param name="maskingInfo">The masking info.</param>
-        /// <param name="overwritePreviousScissor">Whether or not to shrink an existing scissor rectangle.</param>
-        public static void PushMaskingInfo(MaskingInfo maskingInfo, bool overwritePreviousScissor = false)
-        {
-            masking_stack.Push(maskingInfo);
-            if (CurrentMaskingInfo.Equals(maskingInfo))
-                return;
-
-            CurrentMaskingInfo = maskingInfo;
-            setMaskingInfo(CurrentMaskingInfo, true, overwritePreviousScissor);
-        }
-
-        /// <summary>
-        /// Applies the last scissor rectangle.
-        /// </summary>
-        public static void PopMaskingInfo()
-        {
-            Trace.Assert(masking_stack.Count > 1);
-
-            masking_stack.Pop();
-            MaskingInfo maskingInfo = masking_stack.Peek();
-
-            if (CurrentMaskingInfo.Equals(maskingInfo))
-                return;
-
-            CurrentMaskingInfo = maskingInfo;
-            setMaskingInfo(CurrentMaskingInfo, false, true);
-        }
-
-        /// <summary>
-        /// Deletes a framebuffer.
-        /// </summary>
-        /// <param name="frameBuffer">The framebuffer to delete.</param>
-        internal static void DeleteFramebuffer(int frameBuffer)
-        {
-            if (frameBuffer == -1) return;
-
-            //todo: don't use scheduler
-            ScheduleDisposal(() => { GL.DeleteFramebuffer(frameBuffer); });
-        }
-
-        /// <summary>
-        /// Deletes a buffer object.
-        /// </summary>
-        /// <param name="vboId">The buffer object to delete.</param>
-        internal static void DeleteBuffer(int vboId)
-        {
-            //todo: don't use scheduler
-            ScheduleDisposal(() => { GL.DeleteBuffer(vboId); });
-        }
-
-        /// <summary>
-        /// Deletes textures.
-        /// </summary>
-        /// <param name="ids">An array of textures to delete.</param>
-        internal static void DeleteTextures(params int[] ids)
-        {
-            //todo: don't use scheduler
-            ScheduleDisposal(() => { GL.DeleteTextures(ids.Length, ids); });
-        }
-
-        /// <summary>
-        /// Deletes a shader program.
-        /// </summary>
-        /// <param name="shader">The shader program to delete.</param>
-        internal static void DeleteProgram(Shader shader)
-        {
-            //todo: don't use scheduler
-            ScheduleDisposal(() => { GL.DeleteProgram(shader); });
-        }
-
-        /// <summary>
-        /// Deletes a shader part.
-        /// </summary>
-        /// <param name="shaderPart">The shader part to delete.</param>
-        internal static void DeleteShader(ShaderPart shaderPart)
-        {
-            //todo: don't use scheduler
-            ScheduleDisposal(() => { GL.DeleteShader(shaderPart); });
-        }
-
-        private static int currentShader;
-
-        private static readonly Stack<int> shader_stack = new Stack<int>();
-
-        public static void UseProgram(int? shader)
-        {
-            ThreadSafety.EnsureDrawThread();
-
-            if (shader != null)
-            {
-                shader_stack.Push(shader.Value);
-            }
-            else
-            {
-                shader_stack.Pop();
-
-                //check if the stack is empty, and if so don't restore the previous shader.
-                if (shader_stack.Count == 0)
-                    return;
-            }
-
-            int s = shader ?? shader_stack.Peek();
-
-            if (currentShader == s) return;
-
-            FlushCurrentBatch();
-
-            GL.UseProgram(s);
-            currentShader = s;
-        }
-
-        public static void SetUniform(int shader, ActiveUniformType type, int location, object value)
-        {
-            if (shader == currentShader)
-                FlushCurrentBatch();
-
-            switch (type)
-            {
-                case ActiveUniformType.Bool:
-                    GL.Uniform1(location, (bool)value ? 1 : 0);
-                    break;
-                case ActiveUniformType.Int:
-                    GL.Uniform1(location, (int)value);
-                    break;
-                case ActiveUniformType.Float:
-                    GL.Uniform1(location, (float)value);
-                    break;
-                case ActiveUniformType.BoolVec2:
-                case ActiveUniformType.IntVec2:
-                case ActiveUniformType.FloatVec2:
-                    GL.Uniform2(location, (Vector2)value);
-                    break;
-                case ActiveUniformType.FloatMat2:
-                    {
-                        Matrix2 mat = (Matrix2)value;
-                        GL.UniformMatrix2(location, false, ref mat);
-                        break;
-                    }
-                case ActiveUniformType.BoolVec3:
-                case ActiveUniformType.IntVec3:
-                case ActiveUniformType.FloatVec3:
-                    GL.Uniform3(location, (Vector3)value);
-                    break;
-                case ActiveUniformType.FloatMat3:
-                    {
-                        Matrix3 mat = (Matrix3)value;
-                        GL.UniformMatrix3(location, false, ref mat);
-                        break;
-                    }
-                case ActiveUniformType.BoolVec4:
-                case ActiveUniformType.IntVec4:
-                case ActiveUniformType.FloatVec4:
-                    GL.Uniform4(location, (Vector4)value);
-                    break;
-                case ActiveUniformType.FloatMat4:
-                    {
-                        Matrix4 mat = (Matrix4)value;
-                        GL.UniformMatrix4(location, false, ref mat);
-                        break;
-                    }
-                case ActiveUniformType.Sampler2D:
-                    GL.Uniform1(location, (int)value);
-                    break;
-            }
-        }
-    }
-
-    public struct MaskingInfo : IEquatable<MaskingInfo>
-    {
-        public RectangleI ScreenSpaceAABB;
-        public RectangleF MaskingRect;
-
-        /// <summary>
-        /// This matrix transforms screen space coordinates to masking space (likely the parent
-        /// space of the container doing the masking).
-        /// It is used by a shader to determine which pixels to discard.
-        /// </summary>
-        public Matrix3 ToMaskingSpace;
-
-        public float CornerRadius;
-
-        public float BorderThickness;
-        public SRGBColour BorderColour;
-
-        public float BlendRange;
-        public float AlphaExponent;
-
-        public bool Hollow;
-
-        public bool Equals(MaskingInfo other)
-        {
-            return
-                ScreenSpaceAABB == other.ScreenSpaceAABB &&
-                MaskingRect == other.MaskingRect &&
-                ToMaskingSpace == other.ToMaskingSpace &&
-                CornerRadius == other.CornerRadius &&
-                BorderThickness == other.BorderThickness &&
-                BorderColour.Equals(other.BorderColour) &&
-                BlendRange == other.BlendRange &&
-                AlphaExponent == other.AlphaExponent &&
-                Hollow == other.Hollow;
-        }
-    }
-}
->>>>>>> 76e0b9d2
+}