--- conflicted
+++ resolved
@@ -53,14 +53,7 @@
             }
         }
 
-<<<<<<< HEAD
         public static void SetAttributes()
-=======
-        /// <summary>
-        /// Enables and binds the vertex attributes/pointers for the vertex of type <typeparamref name="T"/>.
-        /// </summary>
-        public static void Bind()
->>>>>>> 6083659a
         {
             for (int i = 0; i < attributes.Count; i++)
             {
