--- conflicted
+++ resolved
@@ -205,30 +205,10 @@
             where T : struct
         {
             EnsureLoaded();
-<<<<<<< HEAD
-            if (!uniforms.ContainsKey(name))
-                throw new ArgumentException($"Uniform {name} does not exist in shader {this.name}.", nameof(name));
-            return new Uniform<T>(uniforms[name]);
-        }
-
-        /// <summary>
-        /// Sets a uniform for all shaders that contain this property.
-        /// <para>Any future-initialized shaders will also have this uniform set.</para>
-        /// </summary>
-        /// <param name="name">The uniform name.</param>
-        /// <param name="value">The uniform value.</param>
-        public static void SetGlobalProperty(string name, object value)
-        {
-            if (global_properties.TryGetValue(name, out object found) && found.Equals(value))
-                return;
+
+            return (Uniform<T>)Uniforms[name];
             GLWrapper.FlushCurrentBatch();
 
-
-            global_properties[name] = value;
-=======
->>>>>>> b15ff130
-
-            return (Uniform<T>)Uniforms[name];
         }
 
         public static T GetGlobalProperty<T>(string name) => (T)global_properties[name];
