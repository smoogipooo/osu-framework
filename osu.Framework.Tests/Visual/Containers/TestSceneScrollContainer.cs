// Copyright (c) ppy Pty Ltd <contact@ppy.sh>. Licensed under the MIT Licence.
// See the LICENCE file in the repository root for full licence text.

using System;
using System.Collections.Generic;
using System.Diagnostics;
using System.Linq;
using NUnit.Framework;
using osu.Framework.Graphics;
using osu.Framework.Graphics.Containers;
using osu.Framework.Graphics.Shapes;
using osu.Framework.MathUtils;
using osu.Framework.Testing;
using osuTK;
using osuTK.Graphics;
using osuTK.Input;

namespace osu.Framework.Tests.Visual.Containers
{
    public class TestSceneScrollContainer : ManualInputManagerTestScene
    {
        public override IReadOnlyList<Type> RequiredTypes => new[]
        {
            typeof(ScrollContainer<Drawable>),
            typeof(BasicScrollContainer),
            typeof(BasicScrollContainer<Drawable>)
        };

        private ScrollContainer<Drawable> scrollContainer;

        [SetUp]
        public void Setup() => Schedule(Clear);

        [TestCase(0)]
        [TestCase(100)]
        public void TestScrollTo(float clampExtension)
        {
            const float container_height = 100;
            const float box_height = 400;

            AddStep("Create scroll container", () =>
            {
                Add(scrollContainer = new BasicScrollContainer
                {
                    Anchor = Anchor.Centre,
                    Origin = Anchor.Centre,
                    Size = new Vector2(container_height),
                    ClampExtension = clampExtension,
                    Child = new Box { Size = new Vector2(100, box_height) }
                });
            });

            scrollTo(-100, box_height - container_height, clampExtension);
            checkPosition(0);

            scrollTo(100, box_height - container_height, clampExtension);
            checkPosition(100);

            scrollTo(300, box_height - container_height, clampExtension);
            checkPosition(300);

            scrollTo(400, box_height - container_height, clampExtension);
            checkPosition(300);

            scrollTo(500, box_height - container_height, clampExtension);
            checkPosition(300);
        }

        private FillFlowContainer fill;

        [Test]
        public void TestScrollIntoView()
        {
            const float item_height = 25;

            AddStep("Create scroll container", () =>
            {
                Add(scrollContainer = new BasicScrollContainer
                {
                    Anchor = Anchor.Centre,
                    Origin = Anchor.Centre,
                    Size = new Vector2(item_height * 4),
                    Child = fill = new FillFlowContainer
                    {
                        RelativeSizeAxes = Axes.X,
                        AutoSizeAxes = Axes.Y,
                        Direction = FillDirection.Vertical,
                    },
                });

                for (int i = 0; i < 8; i++)
                    fill.Add(new Box
                    {
                        Colour = new Color4(RNG.NextSingle(1), RNG.NextSingle(1), RNG.NextSingle(1), 1),
                        RelativeSizeAxes = Axes.X,
                        Height = item_height,
                    });
            });

            // simple last item (hits bottom of view)
            scrollIntoView(7, item_height * 4);

            // position doesn't change when item in view
            scrollIntoView(6, item_height * 4);

            // scroll in reverse without overscrolling
            scrollIntoView(1, item_height);

            // scroll forwards with small (non-zero) view
            // current position will change on restore size
            scrollIntoView(7, item_height * 7, heightAdjust: 15, expectedPostAdjustPosition: 100);

            // scroll backwards with small (non-zero) view
            // current position won't change on restore size
            scrollIntoView(2, item_height * 2, heightAdjust: 15, expectedPostAdjustPosition: item_height * 2);

            // test forwards scroll with zero container height
            scrollIntoView(7, item_height * 7, heightAdjust: 0, expectedPostAdjustPosition: item_height * 4);

            // test backwards scroll with zero container height
            scrollIntoView(2, item_height * 2, heightAdjust: 0, expectedPostAdjustPosition: item_height * 2);
        }

        [TestCase(false)]
        [TestCase(true)]
        public void TestDraggingScroll(bool withClampExtension)
        {
            AddStep("Create scroll container", () =>
            {
                Add(scrollContainer = new BasicScrollContainer
                {
                    Anchor = Anchor.Centre,
                    Origin = Anchor.Centre,
                    Size = new Vector2(200),
                    ClampExtension = withClampExtension ? 100 : 0,
                    Child = new Box { Size = new Vector2(200, 300) }
                });
            });

            AddStep("Click and drag scrollcontainer", () =>
            {
                InputManager.MoveMouseTo(scrollContainer);
                InputManager.PressButton(MouseButton.Left);
                // Required for the dragging state to be set correctly.
                InputManager.MoveMouseTo(scrollContainer.ToScreenSpace(scrollContainer.LayoutRectangle.Centre + new Vector2(10f)));
            });

            AddStep("Move mouse up", () => InputManager.MoveMouseTo(scrollContainer.ScreenSpaceDrawQuad.Centre - new Vector2(0, 400)));
            checkPosition(withClampExtension ? 200 : 100);
            AddStep("Move mouse down", () => InputManager.MoveMouseTo(scrollContainer.ScreenSpaceDrawQuad.Centre + new Vector2(0, 400)));
            checkPosition(withClampExtension ? -100 : 0);
            AddStep("Release mouse button", () => InputManager.ReleaseButton(MouseButton.Left));
            checkPosition(0);
        }

        [Test]
        public void TestContentAnchors()
        {
            AddStep("Create scroll container with centre-left content", () =>
            {
                Add(scrollContainer = new BasicScrollContainer
                {
                    Anchor = Anchor.Centre,
                    Origin = Anchor.Centre,
                    Size = new Vector2(300),
                    ScrollContent =
                    {
                        Anchor = Anchor.CentreLeft,
                        Origin = Anchor.CentreLeft,
                    },
                    Child = new Box { Size = new Vector2(300, 400) }
                });
            });

            AddStep("Scroll to 0", () => scrollContainer.ScrollTo(0, false));
            AddAssert("Content position at top", () => Precision.AlmostEquals(scrollContainer.ScreenSpaceDrawQuad.TopLeft, scrollContainer.ScrollContent.ScreenSpaceDrawQuad.TopLeft));
        }

        [Test]
        public void TestClampedScrollbar()
        {
            AddStep("Create scroll container", () =>
            {
                Add(scrollContainer = new ClampedScrollbarScrollContainer
                {
                    Anchor = Anchor.Centre,
                    Origin = Anchor.Centre,
                    Size = new Vector2(500),
                    Child = new FillFlowContainer
                    {
                        AutoSizeAxes = Axes.Both,
                        Direction = FillDirection.Vertical,
                        Children = new[]
                        {
                            new Box { Size = new Vector2(500) },
                            new Box { Size = new Vector2(500) },
                            new Box { Size = new Vector2(500) },
                        }
                    }
                });
            });

            AddStep("scroll to end", () => scrollContainer.ScrollToEnd(false));
            checkScrollbarPosition(250);

            AddStep("scroll to start", () => scrollContainer.ScrollToStart(false));
            checkScrollbarPosition(0);
        }

        [Test]
        public void TestClampedScrollbarDrag()
        {
            ClampedScrollbarScrollContainer clampedContainer = null;

            AddStep("Create scroll container", () =>
            {
                Add(scrollContainer = clampedContainer = new ClampedScrollbarScrollContainer
                {
                    Anchor = Anchor.Centre,
                    Origin = Anchor.Centre,
                    Size = new Vector2(500),
                    Child = new FillFlowContainer
                    {
                        AutoSizeAxes = Axes.Both,
                        Direction = FillDirection.Vertical,
                        Children = new[]
                        {
                            new Box { Size = new Vector2(500) },
                            new Box { Size = new Vector2(500) },
                            new Box { Size = new Vector2(500) },
                        }
                    }
                });
            });

            AddStep("Click scroll bar", () =>
            {
                InputManager.MoveMouseTo(clampedContainer.Scrollbar);
                InputManager.PressButton(MouseButton.Left);
            });

            // Position at mouse down
            checkScrollbarPosition(0);

            AddStep("begin drag", () =>
            {
                // Required for the dragging state to be set correctly.
                InputManager.MoveMouseTo(clampedContainer.Scrollbar.ToScreenSpace(clampedContainer.Scrollbar.LayoutRectangle.Centre + new Vector2(0, -10f)));
            });

            AddStep("Move mouse up", () => InputManager.MoveMouseTo(scrollContainer.ScreenSpaceDrawQuad.TopRight - new Vector2(0, 20)));
            checkScrollbarPosition(0);
            AddStep("Move mouse down", () => InputManager.MoveMouseTo(scrollContainer.ScreenSpaceDrawQuad.BottomRight + new Vector2(0, 20)));
            checkScrollbarPosition(250);
            AddStep("Release mouse button", () => InputManager.ReleaseButton(MouseButton.Left));
            checkScrollbarPosition(250);
        }

<<<<<<< HEAD
        private void scrollIntoView(int index, float expectedPosition, float? heightAdjust = null, float? expectedPostAdjustPosition = null)
        {
            if (heightAdjust != null)
                AddStep("set container height zero", () => scrollContainer.Height = heightAdjust.Value);

            AddStep($"scroll {index} into view", () => scrollContainer.ScrollIntoView(fill.Skip(index).First()));
            AddUntilStep($"{index} is visible", () => !fill.Skip(index).First().IsMaskedAway);
            checkPosition(expectedPosition);

            if (heightAdjust != null)
            {
                Debug.Assert(expectedPostAdjustPosition != null, nameof(expectedPostAdjustPosition) + " != null");

                AddStep("restore height", () => scrollContainer.Height = 100);
                checkPosition(expectedPostAdjustPosition.Value);
            }
        }

        private void scrollTo(float position)
=======
        private void scrollTo(float position, float scrollContentHeight, float extension)
>>>>>>> e64b00b2
        {
            float clampedTarget = MathHelper.Clamp(position, -extension, scrollContentHeight + extension);

            float immediateScrollPosition = 0;

            AddStep($"scroll to {position}", () =>
            {
                scrollContainer.ScrollTo(position, false);
                immediateScrollPosition = scrollContainer.Current;
            });

            AddAssert($"immediately scrolled to {clampedTarget}", () => Precision.AlmostEquals(clampedTarget, immediateScrollPosition, 1));
        }

        private void checkPosition(float expected) => AddUntilStep($"position at {expected}", () => Precision.AlmostEquals(expected, scrollContainer.Current, 1));

        private void checkScrollbarPosition(float expected) =>
            AddUntilStep($"scrollbar position at {expected}", () => Precision.AlmostEquals(expected, scrollContainer.InternalChildren[1].DrawPosition.Y, 1));

        private class ClampedScrollbarScrollContainer : BasicScrollContainer
        {
            public new ScrollbarContainer Scrollbar => base.Scrollbar;

            protected override ScrollbarContainer CreateScrollbar(Direction direction) => new ClampedScrollbar(direction);

            private class ClampedScrollbar : BasicScrollbar
            {
                protected internal override float MinimumDimSize => 250;

                public ClampedScrollbar(Direction direction)
                    : base(direction)
                {
                }
            }
        }
    }
}<|MERGE_RESOLUTION|>--- conflicted
+++ resolved
@@ -256,7 +256,6 @@
             checkScrollbarPosition(250);
         }
 
-<<<<<<< HEAD
         private void scrollIntoView(int index, float expectedPosition, float? heightAdjust = null, float? expectedPostAdjustPosition = null)
         {
             if (heightAdjust != null)
@@ -275,10 +274,7 @@
             }
         }
 
-        private void scrollTo(float position)
-=======
         private void scrollTo(float position, float scrollContentHeight, float extension)
->>>>>>> e64b00b2
         {
             float clampedTarget = MathHelper.Clamp(position, -extension, scrollContentHeight + extension);
 
