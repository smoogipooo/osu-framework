--- conflicted
+++ resolved
@@ -1,4 +1,3 @@
-<<<<<<< HEAD
 ﻿// Copyright (c) 2007-2018 ppy Pty Ltd <contact@ppy.sh>.
 // Licensed under the MIT Licence - https://raw.githubusercontent.com/ppy/osu-framework/master/LICENCE
 
@@ -201,123 +200,4 @@
             }
         }
     }
-}
-=======
-﻿// Copyright (c) 2007-2018 ppy Pty Ltd <contact@ppy.sh>.
-// Licensed under the MIT Licence - https://raw.githubusercontent.com/ppy/osu-framework/master/LICENCE
-
-using System;
-using osu.Framework.Allocation;
-using osu.Framework.Graphics;
-using osu.Framework.Graphics.Shapes;
-using osu.Framework.Graphics.Sprites;
-using osu.Framework.Graphics.UserInterface;
-using osu.Framework.MathUtils;
-using osu.Framework.Screens;
-using osu.Framework.Testing;
-using OpenTK;
-using OpenTK.Graphics;
-
-namespace osu.Framework.Tests.Visual
-{
-    public class TestCaseScreen : TestCase
-    {
-        public TestCaseScreen()
-        {
-            Add(new TestScreen());
-        }
-
-        private class TestScreen : Screen
-        {
-            public int Sequence;
-            private Button popButton;
-
-            private const int transition_time = 500;
-
-            protected override void OnEntering(Screen last)
-            {
-                if (last != null)
-                {
-                    //only show the pop button if we are entered form another screen.
-                    popButton.Alpha = 1;
-                }
-
-                Content.MoveTo(new Vector2(0, -DrawSize.Y));
-                Content.MoveTo(Vector2.Zero, transition_time, Easing.OutQuint);
-            }
-
-            protected override bool OnExiting(Screen next)
-            {
-                Content.MoveTo(new Vector2(0, -DrawSize.Y), transition_time, Easing.OutQuint);
-                return base.OnExiting(next);
-            }
-
-            protected override void OnSuspending(Screen next)
-            {
-                Content.MoveTo(new Vector2(0, DrawSize.Y), transition_time, Easing.OutQuint);
-            }
-
-            protected override void OnResuming(Screen last)
-            {
-                Content.MoveTo(Vector2.Zero, transition_time, Easing.OutQuint);
-            }
-
-            [BackgroundDependencyLoader]
-            private void load()
-            {
-                Children = new Drawable[]
-                {
-                    new Box
-                    {
-                        RelativeSizeAxes = Axes.Both,
-                        Size = new Vector2(1),
-                        Anchor = Anchor.Centre,
-                        Origin = Anchor.Centre,
-                        Colour = new Color4(
-                            Math.Max(0.5f, RNG.NextSingle()),
-                            Math.Max(0.5f, RNG.NextSingle()),
-                            Math.Max(0.5f, RNG.NextSingle()),
-                            1),
-                    },
-                    new SpriteText
-                    {
-                        Text = $@"Mode {Sequence}",
-                        Anchor = Anchor.Centre,
-                        Origin = Anchor.Centre,
-                        TextSize = 50,
-                    },
-                    popButton = new Button
-                    {
-                        Text = @"Pop",
-                        RelativeSizeAxes = Axes.Both,
-                        Size = new Vector2(0.1f),
-                        Anchor = Anchor.TopLeft,
-                        Origin = Anchor.TopLeft,
-                        BackgroundColour = Color4.Red,
-                        Alpha = 0,
-                        Action = Exit
-                    },
-                    new Button
-                    {
-                        Text = @"Push",
-                        RelativeSizeAxes = Axes.Both,
-                        Size = new Vector2(0.1f),
-                        Anchor = Anchor.TopRight,
-                        Origin = Anchor.TopRight,
-                        BackgroundColour = Color4.YellowGreen,
-                        Action = delegate
-                        {
-                            Push(new TestScreen
-                            {
-                                Sequence = Sequence + 1,
-                                Anchor = Anchor.Centre,
-                                Origin = Anchor.Centre,
-                            });
-                        }
-                    }
-                };
-            }
-        }
-    }
-}
->>>>>>> b210a4bd
+}